"""Utilizes command line args to create a measurement using template files."""
import logging
import pathlib
import re
<<<<<<< HEAD
from typing import List, Optional
=======
from typing import Optional, Tuple
>>>>>>> a8386ccd

import click
from mako import exceptions
from mako.template import Template

_logger = logging.getLogger(__name__)


def _render_template(template_name: str, **template_args) -> bytes:
    file_path = str(pathlib.Path(__file__).parent / "templates" / template_name)

    template = Template(filename=file_path, input_encoding="utf-8", output_encoding="utf-8")
    try:
        return template.render(**template_args)
    except Exception as e:
        _logger.error(exceptions.text_error_template().render())
        raise click.ClickException(
            f'An error occurred while rendering template "{template_name}".'
        ) from e


def _create_file(template_name: str, file_name: str, directory_out: pathlib.Path, **template_args):
    output_file = directory_out / file_name

    output = _render_template(template_name, **template_args)

    with output_file.open("wb") as fout:
        fout.write(output)


def _check_version(ctx: click.Context, param: click.Parameter, version: str) -> str:
    pattern = r"^[0-9]+\.[0-9]+\.[0-9]+\.[0-9]+$"
    if re.match(pattern, version):
        return version
    raise click.BadParameter(f"Invalid version '{version}'.")


def _check_ui_file(
    ctx: click.Context, param: click.Parameter, ui_file: Optional[str]
) -> Optional[str]:
    if ui_file is not None:
        _ = _get_ui_type(ui_file)
    return ui_file


def _get_ui_type(ui_file: str) -> str:
    ext = pathlib.Path(ui_file).suffix
    if ext == ".measui":
        return "MeasurementUI"
    elif ext == ".vi":
        return "LabVIEW"
    else:
        raise click.BadParameter(
            f"Unsupported extension '{ext}'. Supported extensions: '.measui', '.vi'"
        )


def _resolve_ui_file(ui_file: Optional[str], display_name_for_filenames: str) -> str:
    if ui_file is None:
        return f"{display_name_for_filenames}.measui"
    else:
        return ui_file


def _resolve_service_class(service_class: str, display_name: str) -> str:
    if service_class is None:
        return f"{display_name}_Python"
    else:
        return service_class


@click.command()
@click.argument("display_name")
@click.option(
    "--measurement-version",
    callback=_check_version,
    help="Version number in the form 'x.y.z.q'. Default: '1.0.0.0'",
    default="1.0.0.0",
)
@click.option(
    "-u",
    "--ui-file",
    callback=_check_ui_file,
    help="Name of the UI File. Default: '<display_name>.measui'",
)
@click.option(
    "-s",
    "--service-class",
    help="Service Class that the measurement belongs to. Default: '<display_name>_Python'",
)
@click.option(
    "-D",
    "--description",
    default="",
    help="Short description of the measurement",
)
@click.option(
    "-d",
    "--description-url",
    default="",
    help="Description URL that links to a web page containing information about the measurement.",
)
@click.option(
    "-o",
    "--directory-out",
    help="Output directory for measurement files. Default: '<current_directory>/<display_name>'",
)
@click.option(
    "-c",
    "--collection",
    default="",
<<<<<<< HEAD
    help="\b\nThe collection that this measurement belongs to. Collection names are specified"\
        "using a period-delimited namespace hierarchy and are case-insensitive."\
        "\nExample: 'CurrentTests.Inrush'",
=======
    help="\b\nThe collection that this measurement belongs to. Collection names are specified"
    "using a period-delimited namespace hierarchy and are case-insensitive."
    "\nExample: 'CurrentTests.Inrush'",
>>>>>>> a8386ccd
)
@click.option(
    "-t",
    "--tags",
    default=[],
    multiple=True,
<<<<<<< HEAD
    help="\b\nTags describing the measurement. This option may be repeated to specify multiple tags and are case-insensitive."\
         "\nExample: '-t test -t Internal'",
=======
    help="\b\nTags describing the measurement. This option may be repeated to specify multiple tags. Tags are case-insensitive."
    "\nExample: '-t test -t Internal'",
>>>>>>> a8386ccd
)
@click.option(
    "-v",
    "--verbose",
    count=True,
    help="Enable verbose logging. Repeat to increase verbosity.",
)
def create_measurement(
    display_name: str,
    measurement_version: str,
    ui_file: Optional[str],
    service_class: str,
    description_url: str,
    directory_out: Optional[str],
    description: str,
    collection: str,
<<<<<<< HEAD
    tags: List[str],
=======
    tags: Tuple[str, ...],
>>>>>>> a8386ccd
    verbose: bool,
) -> None:
    """Generate a Python measurement service from a template.

    You can use this to get started writing your own MeasurementLink services.

    DISPLAY_NAME: The measurement display name for client to display to user.
    The created .serviceconfig file will take this as its file name.
    """
    if verbose > 1:
        level = logging.DEBUG
    elif verbose == 1:
        level = logging.INFO
    else:
        level = logging.WARNING
    logging.basicConfig(format="%(asctime)s %(levelname)s: %(message)s", level=level)

    service_class = _resolve_service_class(service_class, display_name)
    display_name_for_filenames = re.sub(r"\s+", "", display_name)
    ui_file = _resolve_ui_file(ui_file, display_name_for_filenames)
    ui_file_type = _get_ui_type(ui_file)
    serviceconfig_file = f"{display_name_for_filenames}.serviceconfig"
    if directory_out is None:
        directory_out_path = pathlib.Path.cwd() / display_name_for_filenames
    else:
        directory_out_path = pathlib.Path(directory_out)

    directory_out_path.mkdir(exist_ok=True, parents=True)

    annotation_tag = []
    for i in tags:
        annotation_tag.append(i)

    _create_file(
        "measurement.py.mako",
        "measurement.py",
        directory_out_path,
        display_name=display_name,
        version=measurement_version,
        ui_file=ui_file,
        ui_file_type=ui_file_type,
        service_class=service_class,
        description_url=description_url,
        serviceconfig_file=serviceconfig_file,
    )
    _create_file(
        "measurement.serviceconfig.mako",
        serviceconfig_file,
        directory_out_path,
        display_name=display_name,
        service_class=service_class,
        description_url=description_url,
        ui_file_type=ui_file_type,
        description=description,
        collection=collection,
<<<<<<< HEAD
        tags=annotation_tag,
=======
        tags=list(tags),
>>>>>>> a8386ccd
    )
    if ui_file_type == "MeasurementUI":
        _create_file(
            "measurement.measui.mako",
            ui_file,
            directory_out_path,
            display_name=display_name,
            service_class=service_class,
        )
        _create_file(
            "measurement.measproj.mako",
            f"{display_name_for_filenames}.measproj",
            directory_out_path,
            ui_file=ui_file,
        )
    _create_file("start.bat.mako", "start.bat", directory_out_path)
    _create_file("_helpers.py.mako", "_helpers.py", directory_out_path)<|MERGE_RESOLUTION|>--- conflicted
+++ resolved
@@ -2,11 +2,7 @@
 import logging
 import pathlib
 import re
-<<<<<<< HEAD
-from typing import List, Optional
-=======
 from typing import Optional, Tuple
->>>>>>> a8386ccd
 
 import click
 from mako import exceptions
@@ -118,28 +114,17 @@
     "-c",
     "--collection",
     default="",
-<<<<<<< HEAD
-    help="\b\nThe collection that this measurement belongs to. Collection names are specified"\
-        "using a period-delimited namespace hierarchy and are case-insensitive."\
-        "\nExample: 'CurrentTests.Inrush'",
-=======
     help="\b\nThe collection that this measurement belongs to. Collection names are specified"
     "using a period-delimited namespace hierarchy and are case-insensitive."
     "\nExample: 'CurrentTests.Inrush'",
->>>>>>> a8386ccd
 )
 @click.option(
     "-t",
     "--tags",
     default=[],
     multiple=True,
-<<<<<<< HEAD
-    help="\b\nTags describing the measurement. This option may be repeated to specify multiple tags and are case-insensitive."\
-         "\nExample: '-t test -t Internal'",
-=======
     help="\b\nTags describing the measurement. This option may be repeated to specify multiple tags. Tags are case-insensitive."
     "\nExample: '-t test -t Internal'",
->>>>>>> a8386ccd
 )
 @click.option(
     "-v",
@@ -156,11 +141,7 @@
     directory_out: Optional[str],
     description: str,
     collection: str,
-<<<<<<< HEAD
-    tags: List[str],
-=======
     tags: Tuple[str, ...],
->>>>>>> a8386ccd
     verbose: bool,
 ) -> None:
     """Generate a Python measurement service from a template.
@@ -216,11 +197,7 @@
         ui_file_type=ui_file_type,
         description=description,
         collection=collection,
-<<<<<<< HEAD
-        tags=annotation_tag,
-=======
         tags=list(tags),
->>>>>>> a8386ccd
     )
     if ui_file_type == "MeasurementUI":
         _create_file(
