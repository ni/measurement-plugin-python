--- conflicted
+++ resolved
@@ -16,13 +16,6 @@
 from ni_measurement_plugin_sdk_service._annotations import (
     SERVICE_PROGRAMMINGLANGUAGE_KEY,
 )
-<<<<<<< HEAD
-from ni.measurementlink.discovery.v1 import (
-    discovery_service_pb2,
-    discovery_service_pb2_grpc,
-)
-=======
->>>>>>> 6ed06d6d
 from ni_measurement_plugin_sdk_service.discovery._support import (
     _get_discovery_service_address,
 )
