"""Utilizes command line args to create a Measurement Plug-In Client using template files."""

import pathlib
import re
from enum import Enum
from typing import Any, Dict, List, Optional, Type

import black
import click
from mako.template import Template
from ni_measurement_plugin_sdk_service._internal.stubs.ni.measurementlink.measurement.v2 import (
    measurement_service_pb2 as v2_measurement_service_pb2,
)
from ni_measurement_plugin_sdk_service.discovery import DiscoveryClient
from ni_measurement_plugin_sdk_service.grpc.channelpool import GrpcChannelPool

from ni_measurement_plugin_sdk_generator.client._support import (
    camel_to_snake_case,
    get_configuration_metadata_by_index,
    get_configuration_parameters_with_type_and_default_values,
    get_measurement_service_stub,
    get_output_metadata_by_index,
    get_output_parameters_with_type,
    get_all_registered_measurement_service_classes,
    is_python_identifier,
    remove_suffix,
    to_ordered_set,
)


def _render_template(template_name: str, **template_args: Any) -> bytes:
    file_path = str(pathlib.Path(__file__).parent / "templates" / template_name)
    template = Template(filename=file_path, input_encoding="utf-8", output_encoding="utf-8")
    return template.render(**template_args)


def _replace_enum_class_type(output: str) -> str:
    pattern = "<enum '([^']+)'>"
    return re.sub(pattern, r"\1", output)


def _create_file(
    template_name: str, file_name: str, directory_out: pathlib.Path, **template_args: Any
) -> None:
    output_file = directory_out / file_name

    output = _render_template(template_name, **template_args).decode("utf-8")
    output = _replace_enum_class_type(output)
    formatted_output = black.format_str(
        src_contents=output,
        mode=black.Mode(line_length=100),
    )

    with output_file.open("w") as file:
        file.write(formatted_output)


@click.command()
@click.argument("measurement_service_class", nargs=-1)
@click.option(
    "-m",
    "--module-name",
    help="Name for the Python Measurement Plug-In Client module.",
)
@click.option(
    "-c",
    "--class-name",
    help="Name for the Python Measurement Plug-In Client Class in the generated module.",
)
@click.option(
    "-a",
    "--all",
    is_flag=True,
    help="Creates Python Measurement Plug-In Client for all the registered measurement services.",
)
@click.option(
    "-o",
    "--directory-out",
    help="Output directory for Measurement Plug-In Client files. Default: '<current_directory>/<module_name>'",
)
def create_client(
    measurement_service_class: List[str],
    all: bool,
    module_name: Optional[str],
    class_name: Optional[str],
    directory_out: Optional[str],
) -> None:
    """Generates a Python Measurement Plug-In Client module for the measurement service.

    You can use the generated module to interact with the corresponding measurement service.

    MEASUREMENT_SERVICE_CLASS: Accepts one or more measurement service classes.
    Separate each service class with a space.
    """
    channel_pool = GrpcChannelPool()
    discovery_client = DiscoveryClient(grpc_channel_pool=channel_pool)
    built_in_import_modules: List[str] = []
    custom_import_modules: List[str] = []
    type_url_prefix = "type.googleapis.com/"

    if all:
        measurement_service_class = get_all_registered_measurement_service_classes(discovery_client)
        if len(measurement_service_class) == 0:
            raise click.ClickException("No registered measurements.")
    else:
        if not measurement_service_class:
            raise click.ClickException(
                "The measurement service class cannot be empty. Either provide a measurement service class or use the 'all' flag to generate clients for all registered measurements."
            )

    if directory_out is None:
        directory_out_path = pathlib.Path.cwd()
    else:
        directory_out_path = pathlib.Path(directory_out)

    if not directory_out_path.exists():
        raise click.ClickException(f"The specified directory '{directory_out}' was not found.")

    is_multiple_client_generation = len(measurement_service_class) > 1
    for service_class in measurement_service_class:
        enum_values_by_type: Dict[Type[Enum], Dict[str, int]] = {}
        if is_multiple_client_generation or module_name is None or class_name is None:
            base_service_class = service_class.split(".")[-1]
            base_service_class = remove_suffix(base_service_class)

            if not base_service_class.isidentifier():
                raise click.ClickException(
                    "Client creation failed.\nEither provide a module name or update the measurement with a valid service class."
                )
            if not any(ch.isupper() for ch in base_service_class):
                print(
                    f"Warning: The service class '{service_class}' does not adhere to the recommended format."
                )

            if is_multiple_client_generation:
                module_name = camel_to_snake_case(base_service_class) + "_client"
                class_name = base_service_class.replace("_", "") + "Client"
            else:
                if module_name is None:
                    module_name = camel_to_snake_case(base_service_class) + "_client"
                if class_name is None:
                    class_name = base_service_class.replace("_", "") + "Client"

        if not is_python_identifier(module_name):
            raise click.ClickException(
                f"The module name '{module_name}' is not a valid Python identifier."
            )
        if not is_python_identifier(class_name):
            raise click.ClickException(
                f"The class name '{class_name}' is not a valid Python identifier."
            )

        measurement_service_stub = get_measurement_service_stub(
            discovery_client, channel_pool, service_class
        )
        metadata = measurement_service_stub.GetMetadata(
            v2_measurement_service_pb2.GetMetadataRequest()
        )
        configuration_metadata = get_configuration_metadata_by_index(
            metadata, service_class, enum_values_by_type
        )
        output_metadata = get_output_metadata_by_index(metadata, enum_values_by_type)

        configuration_parameters_with_type_and_default_values, measure_api_parameters = (
            get_configuration_parameters_with_type_and_default_values(
                configuration_metadata, built_in_import_modules, enum_values_by_type
            )
        )
        output_parameters_with_type = get_output_parameters_with_type(
            output_metadata,
            built_in_import_modules,
            custom_import_modules,
            enum_values_by_type,
        )

        _create_file(
            template_name="measurement_plugin_client.py.mako",
            file_name=f"{module_name}.py",
            directory_out=directory_out_path,
            class_name=class_name,
            display_name=metadata.measurement_details.display_name,
            configuration_metadata=configuration_metadata,
            output_metadata=output_metadata,
            service_class=service_class,
            configuration_parameters_with_type_and_default_values=configuration_parameters_with_type_and_default_values,
            measure_api_parameters=measure_api_parameters,
            output_parameters_with_type=output_parameters_with_type,
            built_in_import_modules=to_ordered_set(built_in_import_modules),
            custom_import_modules=to_ordered_set(custom_import_modules),
<<<<<<< HEAD
            configuration_parameters_type_url=type_url_prefix
            + metadata.measurement_signature.configuration_parameters_message_type,
=======
            enum_by_class_name=enum_values_by_type,
>>>>>>> 09b40b03
        )

        print(
            f"The measurement plug-in client for the service class '{service_class}' has been created successfully."
        )<|MERGE_RESOLUTION|>--- conflicted
+++ resolved
@@ -187,12 +187,9 @@
             output_parameters_with_type=output_parameters_with_type,
             built_in_import_modules=to_ordered_set(built_in_import_modules),
             custom_import_modules=to_ordered_set(custom_import_modules),
-<<<<<<< HEAD
+            enum_by_class_name=enum_values_by_type,
             configuration_parameters_type_url=type_url_prefix
             + metadata.measurement_signature.configuration_parameters_message_type,
-=======
-            enum_by_class_name=enum_values_by_type,
->>>>>>> 09b40b03
         )
 
         print(
