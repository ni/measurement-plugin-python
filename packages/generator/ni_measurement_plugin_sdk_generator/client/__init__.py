--- conflicted
+++ resolved
@@ -71,6 +71,7 @@
     built_in_import_modules: List[str] = []
     custom_import_modules: List[str] = []
     enum_values_by_type: Dict[Type[Enum], Dict[str, int]] = {}
+    type_url_prefix = "type.googleapis.com/"
 
     measurement_service_stub = get_measurement_service_stub(
         discovery_client, channel_pool, measurement_service_class
@@ -105,6 +106,8 @@
         built_in_import_modules=to_ordered_set(built_in_import_modules),
         custom_import_modules=to_ordered_set(custom_import_modules),
         enum_by_class_name=enum_values_by_type,
+        configuration_parameters_type_url=type_url_prefix
+        + metadata.measurement_signature.configuration_parameters_message_type,
     )
 
     print(
@@ -277,15 +280,6 @@
     MEASUREMENT_SERVICE_CLASS: Accepts one or more measurement service classes.
     Provide each service class separately.
     """
-<<<<<<< HEAD
-    channel_pool = GrpcChannelPool()
-    discovery_client = DiscoveryClient(grpc_channel_pool=channel_pool)
-    built_in_import_modules: List[str] = []
-    custom_import_modules: List[str] = []
-    type_url_prefix = "type.googleapis.com/"
-
-=======
->>>>>>> e3ca88bc
     if all:
         _create_all_clients(directory_out)
     elif interactive:
@@ -295,24 +289,5 @@
             measurement_service_classes=measurement_service_class,
             module_name=module_name,
             class_name=class_name,
-<<<<<<< HEAD
-            display_name=metadata.measurement_details.display_name,
-            configuration_metadata=configuration_metadata,
-            output_metadata=output_metadata,
-            service_class=service_class,
-            configuration_parameters_with_type_and_default_values=configuration_parameters_with_type_and_default_values,
-            measure_api_parameters=measure_api_parameters,
-            output_parameters_with_type=output_parameters_with_type,
-            built_in_import_modules=to_ordered_set(built_in_import_modules),
-            custom_import_modules=to_ordered_set(custom_import_modules),
-            enum_by_class_name=enum_values_by_type,
-            configuration_parameters_type_url=type_url_prefix
-            + metadata.measurement_signature.configuration_parameters_message_type,
-        )
-
-        print(
-            f"The measurement plug-in client for the service class '{service_class}' has been created successfully."
-=======
             directory_out=directory_out,
->>>>>>> e3ca88bc
         )