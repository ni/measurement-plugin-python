--- conflicted
+++ resolved
@@ -25,12 +25,7 @@
     get_output_metadata_by_index,
     get_output_parameters_with_type,
     get_all_registered_measurement_info,
-<<<<<<< HEAD
-    is_python_identifier,
-    remove_suffix,
-=======
     get_selected_measurement_service_class,
->>>>>>> e3ca88bc
     to_ordered_set,
     resolve_output_directory,
     validate_identifier,
@@ -65,61 +60,6 @@
         file.write(formatted_output)
 
 
-<<<<<<< HEAD
-def _resolve_output_directory(directory_out: Optional[str] = None) -> pathlib.Path:
-    if directory_out is None:
-        directory_out_path = pathlib.Path.cwd()
-    else:
-        directory_out_path = pathlib.Path(directory_out)
-
-    if not directory_out_path.exists():
-        raise click.ClickException(f"The specified directory '{directory_out}' was not found.")
-
-    return directory_out_path
-
-
-def _validate_identifier(name: str, name_type: str) -> None:
-    if not is_python_identifier(name):
-        raise click.ClickException(
-            f"The {name_type} name '{name}' is not a valid Python identifier."
-        )
-
-
-def _extract_base_service_class(service_class: str) -> str:
-    base_service_class = service_class.split(".")[-1]
-    base_service_class = remove_suffix(base_service_class)
-
-    if not base_service_class.isidentifier():
-        raise click.ClickException(
-            "Client creation failed.\nEither provide a module name or update the measurement with a valid service class."
-        )
-    if not any(ch.isupper() for ch in base_service_class):
-        print(
-            f"Warning: The service class '{service_class}' does not adhere to the recommended format."
-        )
-    return base_service_class
-
-
-def _create_module_name(base_service_class: str) -> str:
-    return camel_to_snake_case(base_service_class) + "_client"
-
-
-def _create_class_name(base_service_class: str) -> str:
-    return base_service_class.replace("_", "") + "Client"
-
-
-def _get_selected_measurement_service_class(
-    selection: int, measurement_service_classes: List[str]
-) -> str:
-    if not (1 <= selection <= len(measurement_service_classes)):
-        raise click.ClickException(
-            f"Input {selection} is not invalid. Please try again by selecting a valid measurement from the list."
-        )
-    return measurement_service_classes[selection - 1]
-
-
-=======
->>>>>>> e3ca88bc
 def _create_client(
     discovery_client: DiscoveryClient,
     channel_pool: GrpcChannelPool,
@@ -130,29 +70,13 @@
 ) -> None:
     built_in_import_modules: List[str] = []
     custom_import_modules: List[str] = []
-<<<<<<< HEAD
-=======
     enum_values_by_type: Dict[Type[Enum], Dict[str, int]] = {}
->>>>>>> e3ca88bc
 
     measurement_service_stub = get_measurement_service_stub(
         discovery_client, channel_pool, measurement_service_class
     )
     metadata = measurement_service_stub.GetMetadata(v2_measurement_service_pb2.GetMetadataRequest())
     configuration_metadata = get_configuration_metadata_by_index(
-<<<<<<< HEAD
-        metadata, measurement_service_class
-    )
-    output_metadata = get_output_metadata_by_index(metadata)
-
-    configuration_parameters_with_type_and_default_values, measure_api_parameters = (
-        get_configuration_parameters_with_type_and_default_values(
-            configuration_metadata, built_in_import_modules
-        )
-    )
-    output_parameters_with_type = get_output_parameters_with_type(
-        output_metadata, built_in_import_modules, custom_import_modules
-=======
         metadata, measurement_service_class, enum_values_by_type
     )
     output_metadata = get_output_metadata_by_index(metadata, enum_values_by_type)
@@ -164,7 +88,6 @@
     )
     output_parameters_with_type = get_output_parameters_with_type(
         output_metadata, built_in_import_modules, custom_import_modules, enum_values_by_type
->>>>>>> e3ca88bc
     )
 
     _create_file(
@@ -181,18 +104,11 @@
         output_parameters_with_type=output_parameters_with_type,
         built_in_import_modules=to_ordered_set(built_in_import_modules),
         custom_import_modules=to_ordered_set(custom_import_modules),
-<<<<<<< HEAD
-    )
-
-    print(
-        f"The measurement plug-in client for the service class '{measurement_service_class}' has been created successfully."
-=======
         enum_by_class_name=enum_values_by_type,
     )
 
     print(
         f"The measurement plug-in client for the service class '{measurement_service_class}' is created successfully."
->>>>>>> e3ca88bc
     )
 
 
@@ -200,19 +116,6 @@
     channel_pool = GrpcChannelPool()
     discovery_client = DiscoveryClient(grpc_channel_pool=channel_pool)
 
-<<<<<<< HEAD
-    directory_out_path = _resolve_output_directory(directory_out)
-    measurement_service_class, _ = get_all_registered_measurement_info(discovery_client)
-    if len(measurement_service_class) == 0:
-        raise click.ClickException("No registered measurements.")
-
-    for service_class in measurement_service_class:
-        base_service_class = _extract_base_service_class(service_class)
-        module_name = _create_module_name(base_service_class)
-        class_name = _create_class_name(base_service_class)
-        _validate_identifier(module_name, "module")
-        _validate_identifier(class_name, "class")
-=======
     directory_out_path = resolve_output_directory(directory_out)
     measurement_service_classes, _ = get_all_registered_measurement_info(discovery_client)
     validate_measurement_service_classes(measurement_service_classes)
@@ -223,7 +126,6 @@
         class_name = create_class_name(base_service_class)
         validate_identifier(module_name, "module")
         validate_identifier(class_name, "class")
->>>>>>> e3ca88bc
 
         _create_client(
             channel_pool=channel_pool,
@@ -239,16 +141,6 @@
     print("Creating the Python Measurement Plug-In Client in interactive mode...")
     channel_pool = GrpcChannelPool()
     discovery_client = DiscoveryClient(grpc_channel_pool=channel_pool)
-<<<<<<< HEAD
-    directory_out_path = _resolve_output_directory()
-
-    while True:
-        measurement_service_class, measurement_display_names = get_all_registered_measurement_info(
-            discovery_client
-        )
-        if len(measurement_service_class) == 0:
-            raise click.ClickException("No registered measurements.")
-=======
     directory_out_path = resolve_output_directory()
 
     while True:
@@ -256,7 +148,6 @@
             get_all_registered_measurement_info(discovery_client)
         )
         validate_measurement_service_classes(measurement_service_classes)
->>>>>>> e3ca88bc
 
         print("\nList of registered measurements:")
         for index, display_name in enumerate(measurement_display_names, start=1):
@@ -268,27 +159,6 @@
         )
         if selection.lower() == "x":
             break
-<<<<<<< HEAD
-        service_class = _get_selected_measurement_service_class(
-            int(selection), measurement_service_class
-        )
-
-        base_service_class = _extract_base_service_class(service_class)
-        default_module_name = _create_module_name(base_service_class)
-        module_name = click.prompt(
-            "Enter a name for the Python client module (or) press enter to choose the default name",
-            type=str,
-            default=default_module_name,
-        )
-        _validate_identifier(module_name, "module")
-        default_class_name = _create_class_name(base_service_class)
-        class_name = click.prompt(
-            "Enter a name for the Python client class (or) press enter to choose the default name",
-            type=str,
-            default=default_class_name,
-        )
-        _validate_identifier(class_name, "class")
-=======
         service_class = get_selected_measurement_service_class(
             int(selection), measurement_service_classes
         )
@@ -308,7 +178,6 @@
             default=default_class_name,
         )
         validate_identifier(class_name, "class")
->>>>>>> e3ca88bc
 
         _create_client(
             channel_pool=channel_pool,
@@ -321,30 +190,13 @@
 
 
 def _create_clients(
-<<<<<<< HEAD
-    measurement_service_class: List[str],
-=======
     measurement_service_classes: List[str],
->>>>>>> e3ca88bc
     module_name: Optional[str],
     class_name: Optional[str],
     directory_out: Optional[str],
 ) -> None:
     channel_pool = GrpcChannelPool()
     discovery_client = DiscoveryClient(grpc_channel_pool=channel_pool)
-<<<<<<< HEAD
-    directory_out_path = _resolve_output_directory(directory_out)
-
-    is_multiple_measurement_client_creation = len(measurement_service_class) > 1
-    for service_class in measurement_service_class:
-        base_service_class = _extract_base_service_class(service_class)
-        if is_multiple_measurement_client_creation or module_name is None:
-            module_name = _create_module_name(base_service_class)
-        if is_multiple_measurement_client_creation or class_name is None:
-            class_name = _create_class_name(base_service_class)
-        _validate_identifier(module_name, "module")
-        _validate_identifier(class_name, "class")
-=======
     directory_out_path = resolve_output_directory(directory_out)
 
     has_multiple_service_classes = len(measurement_service_classes) > 1
@@ -356,7 +208,6 @@
             class_name = create_class_name(base_service_class)
         validate_identifier(module_name, "module")
         validate_identifier(class_name, "class")
->>>>>>> e3ca88bc
 
         _create_client(
             channel_pool=channel_pool,
@@ -376,11 +227,7 @@
 )
 @optgroup.option(
     "-s",
-<<<<<<< HEAD
-    "--measurement_service_class",
-=======
     "--measurement-service-class",
->>>>>>> e3ca88bc
     help="Creates Python Measurement Plug-In Client for the given measurement services.",
     multiple=True,
 )
@@ -394,11 +241,7 @@
     "-i",
     "--interactive",
     is_flag=True,
-<<<<<<< HEAD
-    help=("Creates Python Measurement Plug-In Clients interactively."),
-=======
     help="Creates Python Measurement Plug-In Clients interactively.",
->>>>>>> e3ca88bc
 )
 @optgroup.group(
     "optional parameters",
@@ -426,7 +269,6 @@
     module_name: Optional[str],
     class_name: Optional[str],
     directory_out: Optional[str],
-    interactive: bool,
 ) -> None:
     """Generates a Python Measurement Plug-In Client module for the measurement service.
 
@@ -441,11 +283,7 @@
         _create_clients_interactively()
     else:
         _create_clients(
-<<<<<<< HEAD
-            measurement_service_class=measurement_service_class,
-=======
             measurement_service_classes=measurement_service_class,
->>>>>>> e3ca88bc
             module_name=module_name,
             class_name=class_name,
             directory_out=directory_out,
