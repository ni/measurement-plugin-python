--- conflicted
+++ resolved
@@ -70,23 +70,24 @@
 ) -> None:
     built_in_import_modules: List[str] = []
     custom_import_modules: List[str] = []
+    enum_values_by_type: Dict[Type[Enum], Dict[str, int]] = {}
 
     measurement_service_stub = get_measurement_service_stub(
         discovery_client, channel_pool, measurement_service_class
     )
     metadata = measurement_service_stub.GetMetadata(v2_measurement_service_pb2.GetMetadataRequest())
     configuration_metadata = get_configuration_metadata_by_index(
-        metadata, measurement_service_class
-    )
-    output_metadata = get_output_metadata_by_index(metadata)
+        metadata, measurement_service_class, enum_values_by_type
+    )
+    output_metadata = get_output_metadata_by_index(metadata, enum_values_by_type)
 
     configuration_parameters_with_type_and_default_values, measure_api_parameters = (
         get_configuration_parameters_with_type_and_default_values(
-            configuration_metadata, built_in_import_modules
+            configuration_metadata, built_in_import_modules, enum_values_by_type
         )
     )
     output_parameters_with_type = get_output_parameters_with_type(
-        output_metadata, built_in_import_modules, custom_import_modules
+        output_metadata, built_in_import_modules, custom_import_modules, enum_values_by_type
     )
 
     _create_file(
@@ -280,101 +281,9 @@
     elif interactive:
         _create_clients_interactively()
     else:
-<<<<<<< HEAD
         _create_clients(
             measurement_service_classes=measurement_service_class,
             module_name=module_name,
             class_name=class_name,
             directory_out=directory_out,
-=======
-        if not measurement_service_class:
-            raise click.ClickException(
-                "The measurement service class cannot be empty. Either provide a measurement service class or use the 'all' flag to generate clients for all registered measurements."
-            )
-
-    if directory_out is None:
-        directory_out_path = pathlib.Path.cwd()
-    else:
-        directory_out_path = pathlib.Path(directory_out)
-
-    if not directory_out_path.exists():
-        raise click.ClickException(f"The specified directory '{directory_out}' was not found.")
-
-    is_multiple_client_generation = len(measurement_service_class) > 1
-    for service_class in measurement_service_class:
-        enum_values_by_type: Dict[Type[Enum], Dict[str, int]] = {}
-        if is_multiple_client_generation or module_name is None or class_name is None:
-            base_service_class = service_class.split(".")[-1]
-            base_service_class = remove_suffix(base_service_class)
-
-            if not base_service_class.isidentifier():
-                raise click.ClickException(
-                    "Client creation failed.\nEither provide a module name or update the measurement with a valid service class."
-                )
-            if not any(ch.isupper() for ch in base_service_class):
-                print(
-                    f"Warning: The service class '{service_class}' does not adhere to the recommended format."
-                )
-
-            if is_multiple_client_generation:
-                module_name = camel_to_snake_case(base_service_class) + "_client"
-                class_name = base_service_class.replace("_", "") + "Client"
-            else:
-                if module_name is None:
-                    module_name = camel_to_snake_case(base_service_class) + "_client"
-                if class_name is None:
-                    class_name = base_service_class.replace("_", "") + "Client"
-
-        if not is_python_identifier(module_name):
-            raise click.ClickException(
-                f"The module name '{module_name}' is not a valid Python identifier."
-            )
-        if not is_python_identifier(class_name):
-            raise click.ClickException(
-                f"The class name '{class_name}' is not a valid Python identifier."
-            )
-
-        measurement_service_stub = get_measurement_service_stub(
-            discovery_client, channel_pool, service_class
-        )
-        metadata = measurement_service_stub.GetMetadata(
-            v2_measurement_service_pb2.GetMetadataRequest()
-        )
-        configuration_metadata = get_configuration_metadata_by_index(
-            metadata, service_class, enum_values_by_type
-        )
-        output_metadata = get_output_metadata_by_index(metadata, enum_values_by_type)
-
-        configuration_parameters_with_type_and_default_values, measure_api_parameters = (
-            get_configuration_parameters_with_type_and_default_values(
-                configuration_metadata, built_in_import_modules, enum_values_by_type
-            )
-        )
-        output_parameters_with_type = get_output_parameters_with_type(
-            output_metadata,
-            built_in_import_modules,
-            custom_import_modules,
-            enum_values_by_type,
-        )
-
-        _create_file(
-            template_name="measurement_plugin_client.py.mako",
-            file_name=f"{module_name}.py",
-            directory_out=directory_out_path,
-            class_name=class_name,
-            display_name=metadata.measurement_details.display_name,
-            configuration_metadata=configuration_metadata,
-            output_metadata=output_metadata,
-            service_class=service_class,
-            configuration_parameters_with_type_and_default_values=configuration_parameters_with_type_and_default_values,
-            measure_api_parameters=measure_api_parameters,
-            output_parameters_with_type=output_parameters_with_type,
-            built_in_import_modules=to_ordered_set(built_in_import_modules),
-            custom_import_modules=to_ordered_set(custom_import_modules),
-            enum_by_class_name=enum_values_by_type,
-        )
-
-        print(
-            f"The measurement plug-in client for the service class '{service_class}' has been created successfully."
->>>>>>> 09b40b03
         )