<%page args="class_name, display_name, configuration_metadata, output_metadata, service_class, configuration_parameters_with_type_and_default_values, measure_api_parameters, output_parameters_with_type, built_in_import_modules, custom_import_modules"/>\
\
"""Generated client API for the ${display_name | repr} measurement plug-in."""

import logging
import pathlib
import threading
% for module in built_in_import_modules:
${module}
% endfor
from typing import Any, Generator, List, NamedTuple, Optional

import grpc
from google.protobuf import any_pb2
from google.protobuf import descriptor_pool
from ni_measurement_plugin_sdk_service._internal.stubs.ni.measurementlink.measurement.v2 import (
    measurement_service_pb2 as v2_measurement_service_pb2,
    measurement_service_pb2_grpc as v2_measurement_service_pb2_grpc,
)
% for module in custom_import_modules:
${module}
% endfor
from ni_measurement_plugin_sdk_service.discovery import DiscoveryClient
from ni_measurement_plugin_sdk_service.grpc.channelpool import GrpcChannelPool
from ni_measurement_plugin_sdk_service.measurement.client_support import (
    create_file_descriptor,
    deserialize_parameters,
    ParameterMetadata,
    serialize_parameters,
)
from ni_measurement_plugin_sdk_service.pin_map import PinMapClient
from ni_measurement_plugin_sdk_service.session_management import PinMapContext

_logger = logging.getLogger(__name__)

_V2_MEASUREMENT_SERVICE_INTERFACE = "ni.measurementlink.measurement.v2.MeasurementService"

<% output_type = "None" %>\
% if output_metadata:

class Outputs(NamedTuple):
    """Outputs for the ${display_name | repr} measurement plug-in."""

    ${output_parameters_with_type}
<% output_type = "Outputs" %>\
% endif


class ${class_name}:
    """Client for the ${display_name | repr} measurement plug-in."""
     
    def __init__(
        self,
        *,
        discovery_client: Optional[DiscoveryClient] = None,
        pin_map_client: Optional[PinMapClient] = None,
        grpc_channel: Optional[grpc.Channel] = None,
        grpc_channel_pool: Optional[GrpcChannelPool] = None,
    ):
        """Initialize the Measurement Plug-In Client.

        Args:
            discovery_client: An optional discovery client.

            pin_map_client: An optional pin map client.

            grpc_channel: An optional gRPC channel targeting a measurement service.

            grpc_channel_pool: An optional gRPC channel pool.
        """
<<<<<<< HEAD
        self._initialization_lock = threading.RLock()
        self._service_class = "${service_class}"
=======
        self._initialization_lock = threading.Lock()
        self._service_class = ${service_class | repr}
>>>>>>> 6d751141
        self._grpc_channel_pool = grpc_channel_pool
        self._discovery_client = discovery_client
        self._pin_map_client = pin_map_client
        self._stub: Optional[v2_measurement_service_pb2_grpc.MeasurementServiceStub] = None
        self._configuration_metadata = ${configuration_metadata}
        self._output_metadata = ${output_metadata}
        if grpc_channel is not None:
            self._stub = v2_measurement_service_pb2_grpc.MeasurementServiceStub(grpc_channel)
        self._create_file_descriptor()
        self._pin_map_context: Optional[PinMapContext] = None

    @property
    def pin_map_context(self) -> PinMapContext:
        """Get the pin map context for the RPC."""
        return self._pin_map_context

    @pin_map_context.setter
    def pin_map_context(self, val: PinMapContext) -> None:
        if not isinstance(val, PinMapContext):
            raise TypeError(
                f"Invalid type {type(val)}: The given value must be an instance of PinMapContext."
            )
        self._pin_map_context = val

    @property
    def sites(self) -> List[int]:
        """Sites for which the measurement is being executed."""
        if self._pin_map_context is not None:
            return self._pin_map_context.sites

    @sites.setter
    def sites(self, val: List[int]) -> None:
        if self._pin_map_context is None:
            raise AttributeError("Cannot set sites because pin map context is None.")
        self._pin_map_context = self._pin_map_context._replace(sites=val)

    def _get_stub(self) -> v2_measurement_service_pb2_grpc.MeasurementServiceStub:
        if self._stub is None:
            with self._initialization_lock:
                if self._stub is None:
                    service_location = self._get_discovery_client().resolve_service(
                        provided_interface=_V2_MEASUREMENT_SERVICE_INTERFACE,
                        service_class=self._service_class,
                    )
                    channel = self._get_grpc_channel_pool().get_channel(service_location.insecure_address)
                    self._stub = v2_measurement_service_pb2_grpc.MeasurementServiceStub(channel)
        return self._stub

    def _get_discovery_client(self) -> DiscoveryClient:
        if self._discovery_client is None:
            with self._initialization_lock:
                if self._discovery_client is None:
                    self._discovery_client = DiscoveryClient(
                        grpc_channel_pool=self._get_grpc_channel_pool(),
                    )
        return self._discovery_client

    def _get_grpc_channel_pool(self) -> GrpcChannelPool:
        if self._grpc_channel_pool is None:
            with self._initialization_lock:
                if self._grpc_channel_pool is None:
                    self._grpc_channel_pool = GrpcChannelPool()
        return self._grpc_channel_pool

    def _get_pin_map_client(self) -> PinMapClient:
        if self._pin_map_client is None:
            with self._initialization_lock:
                if self._pin_map_client is None:
                    self._pin_map_client = PinMapClient(
                        discovery_client=self._get_discovery_client(), 
                        grpc_channel_pool=self._get_grpc_channel_pool(),
                    )
        return self._pin_map_client

    def _create_file_descriptor(self) -> None:
        metadata = self._get_stub().GetMetadata(v2_measurement_service_pb2.GetMetadataRequest())
        configuration_metadata =  []        
        for configuration in metadata.measurement_signature.configuration_parameters:
            configuration_metadata.append(
                ParameterMetadata.initialize(
                    display_name=configuration.name,
                    type=configuration.type,
                    repeated=configuration.repeated,
                    default_value=None,
                    annotations=dict(configuration.annotations.items()),
                    message_type=configuration.message_type,
                )
            )

        output_metadata = []
        for output in metadata.measurement_signature.outputs:
            output_metadata.append(
                ParameterMetadata.initialize(
                    display_name=output.name,
                    type=output.type,
                    repeated=output.repeated,
                    default_value=None,
                    annotations=dict(output.annotations.items()),
                    message_type=output.message_type,
                )
            )

        create_file_descriptor(
            input_metadata=configuration_metadata,
            output_metadata=output_metadata,
            service_name=self._service_class,
            pool=descriptor_pool.Default(),
        )

    def _create_measure_request(
        self, parameter_values: List[Any]
    ) -> v2_measurement_service_pb2.MeasureRequest:
        serialized_configuration = any_pb2.Any(
            value=serialize_parameters(
                parameter_metadata_dict=self._configuration_metadata,
                parameter_values=parameter_values,
                service_name=f"{self._service_class}.Configurations",
            )
        )
        return v2_measurement_service_pb2.MeasureRequest(
            configuration_parameters=serialized_configuration,
            pin_map_context=self._pin_map_context._to_grpc() if self._pin_map_context else None,
        )

    def _deserialize_response(
        self, response: v2_measurement_service_pb2.MeasureResponse
    ) -> Outputs:
        if self._output_metadata:
            result = [None] * max(self._output_metadata.keys())
        else:
            result = []
        output_values = deserialize_parameters(
            self._output_metadata, response.outputs.value, f"{self._service_class}.Outputs"
        )

        for k, v in output_values.items():
            result[k - 1] = v
        return Outputs._make(result)

    def measure(
        self,
        ${configuration_parameters_with_type_and_default_values}
    ) -> ${output_type} :
        """Perform a single measurement.

        Returns:
            Measurement outputs.
        """
        parameter_values = [${measure_api_parameters}]
        request = self._create_measure_request(parameter_values)

        for response in self._get_stub().Measure(request):
            result = self._deserialize_response(response)
        return result

    def stream_measure(
        self,
        ${configuration_parameters_with_type_and_default_values}
    ) -> Generator[${output_type}, None, None] :
        """Perform a streaming measurement.

        Returns:
            Stream of measurement outputs.
        """
        parameter_values = [${measure_api_parameters}]
        request = self._create_measure_request(parameter_values)

        for response in self._get_stub().Measure(request):
            yield self._deserialize_response(response)

    def register_pin_map(self, pin_map_path: pathlib.Path) -> None:
        """Registers the pin map with the pin map service.

        Args:
            pin_map_path: Absolute path of the pin map file.
        """
        pin_map_id = self._get_pin_map_client().update_pin_map(pin_map_path)
        if self._pin_map_context is None:
            self._pin_map_context = PinMapContext(pin_map_id=pin_map_id, sites=[0])
        else:
            self._pin_map_context = self._pin_map_context._replace(pin_map_id=pin_map_id)<|MERGE_RESOLUTION|>--- conflicted
+++ resolved
@@ -68,13 +68,8 @@
 
             grpc_channel_pool: An optional gRPC channel pool.
         """
-<<<<<<< HEAD
         self._initialization_lock = threading.RLock()
-        self._service_class = "${service_class}"
-=======
-        self._initialization_lock = threading.Lock()
         self._service_class = ${service_class | repr}
->>>>>>> 6d751141
         self._grpc_channel_pool = grpc_channel_pool
         self._discovery_client = discovery_client
         self._pin_map_client = pin_map_client
