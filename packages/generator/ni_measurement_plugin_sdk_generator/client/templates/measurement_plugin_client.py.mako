<%page args="class_name, display_name, configuration_metadata, output_metadata, service_class, configuration_parameters_with_type_and_default_values, measure_api_parameters, output_parameters_with_type, built_in_import_modules, custom_import_modules, enum_by_class_name"/>\
\
"""Generated client API for the ${display_name | repr} measurement plug-in."""

import json
import logging
<<<<<<< HEAD
import re
=======
import pathlib
>>>>>>> d67c2443
import threading
from enum import Enum
% for module in built_in_import_modules:
${module}
% endfor
from typing import Any, Dict, Generator, List, NamedTuple, Optional, Type

import grpc
from google.protobuf import any_pb2
from google.protobuf import descriptor_pool
from google.protobuf.descriptor_pb2 import FieldDescriptorProto
from ni_measurement_plugin_sdk_service._internal.stubs.ni.measurementlink.measurement.v2 import (
    measurement_service_pb2 as v2_measurement_service_pb2,
    measurement_service_pb2_grpc as v2_measurement_service_pb2_grpc,
)
% for module in custom_import_modules:
${module}
% endfor
from ni_measurement_plugin_sdk_service.discovery import DiscoveryClient
from ni_measurement_plugin_sdk_service.grpc.channelpool import GrpcChannelPool
from ni_measurement_plugin_sdk_service.measurement.client_support import (
    create_file_descriptor,
    deserialize_parameters,
    ParameterMetadata,
    serialize_parameters,
)
from ni_measurement_plugin_sdk_service.pin_map import PinMapClient
from ni_measurement_plugin_sdk_service.session_management import PinMapContext

_logger = logging.getLogger(__name__)

_V2_MEASUREMENT_SERVICE_INTERFACE = "ni.measurementlink.measurement.v2.MeasurementService"

% for enum_name, enum_value in enum_by_class_name.items():

class ${enum_name.__name__}(Enum):
    """${enum_name.__name__} used for enum-typed measurement configs and outputs."""

    % for key, val in enum_value.items():
    ${key} = ${val}
    % endfor
% endfor

<% output_type = "None" %>\
% if output_metadata:

class Outputs(NamedTuple):
    """Outputs for the ${display_name | repr} measurement plug-in."""

    ${output_parameters_with_type}
<% output_type = "Outputs" %>\
% endif


class ${class_name}:
    """Client for the ${display_name | repr} measurement plug-in."""
     
    def __init__(
        self,
        *,
        discovery_client: Optional[DiscoveryClient] = None,
        pin_map_client: Optional[PinMapClient] = None,
        grpc_channel: Optional[grpc.Channel] = None,
        grpc_channel_pool: Optional[GrpcChannelPool] = None,
    ):
        """Initialize the Measurement Plug-In Client.

        Args:
            discovery_client: An optional discovery client.

            pin_map_client: An optional pin map client.

            grpc_channel: An optional gRPC channel targeting a measurement service.

            grpc_channel_pool: An optional gRPC channel pool.
        """
        self._initialization_lock = threading.RLock()
        self._service_class = ${service_class | repr}
        self._grpc_channel_pool = grpc_channel_pool
        self._discovery_client = discovery_client
        self._pin_map_client = pin_map_client
        self._stub: Optional[v2_measurement_service_pb2_grpc.MeasurementServiceStub] = None
        self._measure_response: Optional[
            Generator[v2_measurement_service_pb2.MeasureResponse, None, None]
        ] = None
        self._configuration_metadata = ${configuration_metadata}
        self._output_metadata = ${output_metadata}
        if grpc_channel is not None:
            self._stub = v2_measurement_service_pb2_grpc.MeasurementServiceStub(grpc_channel)
        self._create_file_descriptor()
        self._pin_map_context: Optional[PinMapContext] = None

    @property
    def pin_map_context(self) -> PinMapContext:
        """Get the pin map context for the measurement."""
        return self._pin_map_context

    @pin_map_context.setter
    def pin_map_context(self, val: PinMapContext) -> None:
        if not isinstance(val, PinMapContext):
            raise TypeError(
                f"Invalid type {type(val)}: The given value must be an instance of PinMapContext."
            )
        self._pin_map_context = val

    @property
    def sites(self) -> List[int]:
        """The sites where the measurement must be executed."""
        if self._pin_map_context is not None:
            return self._pin_map_context.sites

    @sites.setter
    def sites(self, val: List[int]) -> None:
        if self._pin_map_context is None:
            raise AttributeError(
                "Cannot set sites because the pin map context is None. Please provide a pin map context or register a pin map before setting sites."
            )
        self._pin_map_context = self._pin_map_context._replace(sites=val)

    def _get_stub(self) -> v2_measurement_service_pb2_grpc.MeasurementServiceStub:
        if self._stub is None:
            with self._initialization_lock:
                if self._stub is None:
                    service_location = self._get_discovery_client().resolve_service(
                        provided_interface=_V2_MEASUREMENT_SERVICE_INTERFACE,
                        service_class=self._service_class,
                    )
                    channel = self._get_grpc_channel_pool().get_channel(service_location.insecure_address)
                    self._stub = v2_measurement_service_pb2_grpc.MeasurementServiceStub(channel)
        return self._stub

    def _get_discovery_client(self) -> DiscoveryClient:
        if self._discovery_client is None:
            with self._initialization_lock:
                if self._discovery_client is None:
                    self._discovery_client = DiscoveryClient(
                        grpc_channel_pool=self._get_grpc_channel_pool(),
                    )
        return self._discovery_client

    def _get_grpc_channel_pool(self) -> GrpcChannelPool:
        if self._grpc_channel_pool is None:
            with self._initialization_lock:
                if self._grpc_channel_pool is None:
                    self._grpc_channel_pool = GrpcChannelPool()
        return self._grpc_channel_pool

    def _get_pin_map_client(self) -> PinMapClient:
        if self._pin_map_client is None:
            with self._initialization_lock:
                if self._pin_map_client is None:
                    self._pin_map_client = PinMapClient(
                        discovery_client=self._get_discovery_client(), 
                        grpc_channel_pool=self._get_grpc_channel_pool(),
                    )
        return self._pin_map_client

    def _create_file_descriptor(self) -> None:
        metadata = self._get_stub().GetMetadata(v2_measurement_service_pb2.GetMetadataRequest())
        configuration_metadata =  []
        enum_values_by_type: Dict[Type[Enum], Dict[str, int]] = {}    
        for configuration in metadata.measurement_signature.configuration_parameters:
            configuration_metadata.append(
                ParameterMetadata.initialize(
                    display_name=configuration.name,
                    type=configuration.type,
                    repeated=configuration.repeated,
                    default_value=None,
                    annotations=dict(configuration.annotations.items()),
                    message_type=configuration.message_type,
                    enum_type=(
                        self._get_enum_type(configuration, enum_values_by_type)
                        if configuration.type == FieldDescriptorProto.TYPE_ENUM
                        else None
                    ),
                )
            )

        output_metadata = []
        for output in metadata.measurement_signature.outputs:
            output_metadata.append(
                ParameterMetadata.initialize(
                    display_name=output.name,
                    type=output.type,
                    repeated=output.repeated,
                    default_value=None,
                    annotations=dict(output.annotations.items()),
                    message_type=output.message_type,
                    enum_type=(
                        self._get_enum_type(output, enum_values_by_type)
                        if output.type == FieldDescriptorProto.TYPE_ENUM
                        else None
                    ),
                )
            )

        create_file_descriptor(
            input_metadata=configuration_metadata,
            output_metadata=output_metadata,
            service_name=self._service_class,
            pool=descriptor_pool.Default(),
        )

    def _create_measure_request(
        self, parameter_values: List[Any]
    ) -> v2_measurement_service_pb2.MeasureRequest:
        serialized_configuration = any_pb2.Any(
            value=serialize_parameters(
                parameter_metadata_dict=self._configuration_metadata,
                parameter_values=parameter_values,
                service_name=f"{self._service_class}.Configurations",
            )
        )
        return v2_measurement_service_pb2.MeasureRequest(
            configuration_parameters=serialized_configuration,
            pin_map_context=self._pin_map_context._to_grpc() if self._pin_map_context else None,
        )

    % if output_metadata:
    def _deserialize_response(
        self, response: v2_measurement_service_pb2.MeasureResponse
    ) -> Outputs:
        if self._output_metadata:
            result = [None] * max(self._output_metadata.keys())
        else:
            result = []
        output_values = deserialize_parameters(
            self._output_metadata, response.outputs.value, f"{self._service_class}.Outputs"
        )

        for k, v in output_values.items():
            result[k - 1] = v
        return Outputs._make(result)

    % endif
    
    def _get_enum_type(
        self, parameter: Any, enum_values_by_type: Dict[Type[Enum], Dict[str, int]]
    ) -> Type[Enum]:
        loaded_enum_values = json.loads(parameter.annotations["ni/enum.values"])
        enum_values = {key: value for key, value in loaded_enum_values.items()}
        for existing_enum_type, existing_enum_values in enum_values_by_type.items():
            if existing_enum_values == enum_values:
                return existing_enum_type

        new_enum_type_name = self._get_enum_class_name(parameter.name)
        new_enum_type = Enum.__call__(new_enum_type_name, enum_values)
        enum_values_by_type[new_enum_type] = enum_values
        return new_enum_type

    def _get_enum_class_name(self, name: str) -> str:
        name = re.sub(r"[^\w\s]", "", name).replace("_", " ")
        split_string = name.split()
        if len(split_string) > 1:
            name = "".join(s.capitalize() for s in split_string)
        else:
            name = name[0].upper() + name[1:]
        return name + "Enum"

    def measure(
        self,
        ${configuration_parameters_with_type_and_default_values}
    ) -> ${output_type} :
        """Perform a single measurement.

        Returns:
            Measurement outputs.
        """
        stream_measure_response = self.stream_measure(
            ${measure_api_parameters}
        )
        for response in stream_measure_response:
        % if output_metadata:
            result = response
        return result
        % else:
            pass
        % endif

    def stream_measure(
        self,
        ${configuration_parameters_with_type_and_default_values}
    ) -> Generator[${output_type}, None, None] :
        """Perform a streaming measurement.

        Returns:
            Stream of measurement outputs.
        """
        parameter_values = [${measure_api_parameters}]
        with self._initialization_lock:
            if self._measure_response is not None:
                raise RuntimeError(
                    "A measurement is currently in progress. To make concurrent measurement requests, please create a new client instance."
                )
            request = self._create_measure_request(parameter_values)
            self._measure_response = self._get_stub().Measure(request)

        try:
            for response in self._measure_response:
                % if output_metadata:
                yield self._deserialize_response(response)
                % else:
                yield
                % endif
        except grpc.RpcError as e:
            if e.code() == grpc.StatusCode.CANCELLED:
                _logger.debug("The measurement is canceled.")
            raise
        finally:
            with self._initialization_lock:
                self._measure_response = None

    def cancel(self) -> bool:
        """Cancels the active measurement call."""
        with self._initialization_lock:
            if self._measure_response:
                return self._measure_response.cancel()
            else:
                return False

    def register_pin_map(self, pin_map_path: pathlib.Path) -> None:
        """Registers the pin map with the pin map service.

        Args:
            pin_map_path: Absolute path of the pin map file.
        """
        pin_map_id = self._get_pin_map_client().update_pin_map(pin_map_path)
        if self._pin_map_context is None:
            self._pin_map_context = PinMapContext(pin_map_id=pin_map_id, sites=[0])
        else:
            self._pin_map_context = self._pin_map_context._replace(pin_map_id=pin_map_id)<|MERGE_RESOLUTION|>--- conflicted
+++ resolved
@@ -4,11 +4,8 @@
 
 import json
 import logging
-<<<<<<< HEAD
+import pathlib
 import re
-=======
-import pathlib
->>>>>>> d67c2443
 import threading
 from enum import Enum
 % for module in built_in_import_modules:
