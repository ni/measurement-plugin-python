--- conflicted
+++ resolved
@@ -378,7 +378,6 @@
     return python_type.__name__
 
 
-<<<<<<< HEAD
 def _camel_to_snake_case(camel_case_string: str) -> str:
     partial = camel_case_string
     for regex in _CAMEL_TO_SNAKE_CASE_REGEXES:
@@ -403,7 +402,8 @@
         return False
     pattern = r"^[a-zA-Z_][a-zA-Z0-9_]*$"
     return re.fullmatch(pattern, input_string) is not None
-=======
+
+
 def _is_enum_param(parameter_type: int) -> bool:
     return parameter_type == FieldDescriptorProto.TYPE_ENUM
 
@@ -433,5 +433,4 @@
         name = "".join(s.capitalize() for s in split_string)
     else:
         name = name[0].upper() + name[1:]
-    return name + "Enum"
->>>>>>> 09b40b03
+    return name + "Enum"