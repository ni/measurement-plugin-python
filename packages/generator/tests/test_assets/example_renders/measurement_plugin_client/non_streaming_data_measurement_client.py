--- conflicted
+++ resolved
@@ -522,9 +522,13 @@
             with self._initialization_lock:
                 self._measure_response = None
 
-<<<<<<< HEAD
-        for response in self._get_stub().Measure(request):
-            yield self._deserialize_response(response)
+    def cancel(self) -> bool:
+        """Cancels the active measurement call."""
+        with self._initialization_lock:
+            if self._measure_response:
+                return self._measure_response.cancel()
+            else:
+                return False
 
     def register_pin_map(self, pin_map_path: pathlib.Path) -> None:
         """Registers the pin map with the pin map service.
@@ -536,13 +540,4 @@
         if self._pin_map_context is None:
             self._pin_map_context = PinMapContext(pin_map_id=pin_map_id, sites=[0])
         else:
-            self._pin_map_context = self._pin_map_context._replace(pin_map_id=pin_map_id)
-=======
-    def cancel(self) -> bool:
-        """Cancels the active measurement call."""
-        with self._initialization_lock:
-            if self._measure_response:
-                return self._measure_response.cancel()
-            else:
-                return False
->>>>>>> e7251a33
+            self._pin_map_context = self._pin_map_context._replace(pin_map_id=pin_map_id)