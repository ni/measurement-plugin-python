--- conflicted
+++ resolved
@@ -402,6 +402,24 @@
                 result.append(parameter_value)
         return result
 
+    def _convert_paths_to_strings(self, parameter_values: List[Any]) -> List[Any]:
+        result: List[Any] = []
+
+        for parameter_value in parameter_values:
+            if isinstance(parameter_value, list):
+                converted_list = []
+                for value in parameter_value:
+                    if isinstance(value, Path):
+                        converted_list.append(str(value))
+                    else:
+                        converted_list.append(value)
+                result.append(converted_list)
+            elif isinstance(parameter_value, Path):
+                result.append(str(parameter_value))
+            else:
+                result.append(parameter_value)
+        return result
+
     def measure(
         self,
         float_in: float = 0.05999999865889549,
@@ -420,7 +438,6 @@
         Returns:
             Measurement outputs.
         """
-<<<<<<< HEAD
         parameter_values = self._convert_paths_to_strings(
             [
                 float_in,
@@ -435,26 +452,9 @@
                 integer_in,
             ]
         )
-        request = self._create_measure_request(parameter_values)
-
-        for response in self._get_stub().Measure(request):
-            result = self._deserialize_response(response)
-=======
-        stream_measure_response = self.stream_measure(
-            float_in,
-            double_array_in,
-            bool_in,
-            string_in,
-            string_array_in,
-            path_in,
-            path_array_in,
-            io_in,
-            io_array_in,
-            integer_in,
-        )
+        stream_measure_response = self.stream_measure(parameter_values)
         for response in stream_measure_response:
             result = response
->>>>>>> e7251a33
         return result
 
     def stream_measure(
@@ -475,7 +475,6 @@
         Returns:
             Stream of measurement outputs.
         """
-<<<<<<< HEAD
         parameter_values = self._convert_paths_to_strings(
             [
                 float_in,
@@ -490,20 +489,6 @@
                 integer_in,
             ]
         )
-        request = self._create_measure_request(parameter_values)
-=======
-        parameter_values = [
-            float_in,
-            double_array_in,
-            bool_in,
-            string_in,
-            string_array_in,
-            path_in,
-            path_array_in,
-            io_in,
-            io_array_in,
-            integer_in,
-        ]
         with self._initialization_lock:
             if self._measure_response is not None:
                 raise RuntimeError(
@@ -521,7 +506,6 @@
         finally:
             with self._initialization_lock:
                 self._measure_response = None
->>>>>>> e7251a33
 
     def cancel(self) -> bool:
         """Cancels the active measurement call."""
