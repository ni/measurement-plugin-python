"""Generated client API for the 'Non-Streaming Data Measurement (Py)' measurement plug-in."""

import logging
import pathlib
import threading
from enum import Enum
from pathlib import Path
from typing import Any, Generator, Iterable, List, NamedTuple, Optional

import grpc
from google.protobuf import any_pb2
from google.protobuf import descriptor_pool
from ni_measurement_plugin_sdk_service._internal.stubs.ni.measurementlink.measurement.v2 import (
    measurement_service_pb2 as v2_measurement_service_pb2,
    measurement_service_pb2_grpc as v2_measurement_service_pb2_grpc,
)
from ni_measurement_plugin_sdk_service._internal.stubs.ni.protobuf.types.xydata_pb2 import (
    DoubleXYData,
)
from ni_measurement_plugin_sdk_service.discovery import DiscoveryClient
from ni_measurement_plugin_sdk_service.grpc.channelpool import GrpcChannelPool
from ni_measurement_plugin_sdk_service.measurement.client_support import (
    create_file_descriptor,
    deserialize_parameters,
    ParameterMetadata,
    serialize_parameters,
)
from ni_measurement_plugin_sdk_service.pin_map import PinMapClient
from ni_measurement_plugin_sdk_service.session_management import PinMapContext

_logger = logging.getLogger(__name__)

_V2_MEASUREMENT_SERVICE_INTERFACE = "ni.measurementlink.measurement.v2.MeasurementService"


class EnumInEnum(Enum):
    """EnumInEnum used for enum-typed measurement configs and outputs."""

    NONE = 0
    RED = 1
    GREEN = 2
    BLUE = 3


class Outputs(NamedTuple):
    """Outputs for the 'Non-Streaming Data Measurement (Py)' measurement plug-in."""

    float_out: float
    double_array_out: List[float]
    bool_out: bool
    string_out: str
    string_array_out: List[str]
    path_out: Path
    path_array_out: List[Path]
    io_out: str
    io_array_out: List[str]
    integer_out: int
    xy_data_out: DoubleXYData
    enum_out: EnumInEnum
    enum_array_out: List[EnumInEnum]


class NonStreamingDataMeasurementClient:
    """Client for the 'Non-Streaming Data Measurement (Py)' measurement plug-in."""

    def __init__(
        self,
        *,
        discovery_client: Optional[DiscoveryClient] = None,
        pin_map_client: Optional[PinMapClient] = None,
        grpc_channel: Optional[grpc.Channel] = None,
        grpc_channel_pool: Optional[GrpcChannelPool] = None,
    ):
        """Initialize the Measurement Plug-In Client.

        Args:
            discovery_client: An optional discovery client.

            pin_map_client: An optional pin map client.

            grpc_channel: An optional gRPC channel targeting a measurement service.

            grpc_channel_pool: An optional gRPC channel pool.
        """
        self._initialization_lock = threading.RLock()
        self._service_class = "ni.tests.NonStreamingDataMeasurement_Python"
        self._grpc_channel_pool = grpc_channel_pool
        self._discovery_client = discovery_client
        self._pin_map_client = pin_map_client
        self._stub: Optional[v2_measurement_service_pb2_grpc.MeasurementServiceStub] = None
        self._measure_response: Optional[
            Generator[v2_measurement_service_pb2.MeasureResponse, None, None]
        ] = None
        self._configuration_metadata = {
            1: ParameterMetadata(
                display_name="Float In",
                type=2,
                repeated=False,
                default_value=0.05999999865889549,
                annotations={},
                message_type="",
                field_name="Float_In",
                enum_type=None,
            ),
            2: ParameterMetadata(
                display_name="Double Array In",
                type=1,
                repeated=True,
                default_value=[0.1, 0.2, 0.3],
                annotations={},
                message_type="",
                field_name="Double_Array_In",
                enum_type=None,
            ),
            3: ParameterMetadata(
                display_name="Bool In",
                type=8,
                repeated=False,
                default_value=False,
                annotations={},
                message_type="",
                field_name="Bool_In",
                enum_type=None,
            ),
            4: ParameterMetadata(
                display_name="String In",
                type=9,
                repeated=False,
                default_value="sample string",
                annotations={},
                message_type="",
                field_name="String_In",
                enum_type=None,
            ),
            5: ParameterMetadata(
                display_name="String Array In",
                type=9,
                repeated=True,
                default_value=[
                    "string with /forwardslash",
                    "string with \\backslash",
                    "string with 'single quotes'",
                    'string with "double quotes"',
                    "string with \ttabspace",
                    "string with \nnewline",
                ],
                annotations={},
                message_type="",
                field_name="String_Array_In",
                enum_type=None,
            ),
            6: ParameterMetadata(
                display_name="Path In",
                type=9,
                repeated=False,
                default_value="sample\\path\\for\\test",
                annotations={"ni/type_specialization": "path"},
                message_type="",
                field_name="Path_In",
                enum_type=None,
            ),
            7: ParameterMetadata(
                display_name="Path Array In",
                type=9,
                repeated=True,
                default_value=[
                    "path/with/forward/slash",
                    "path\\with\\backslash",
                    "path with 'single quotes'",
                    'path with "double quotes"',
                    "path\twith\ttabs",
                    "path\nwith\nnewlines",
                ],
                annotations={"ni/type_specialization": "path"},
                message_type="",
                field_name="Path_Array_In",
                enum_type=None,
            ),
            8: ParameterMetadata(
                display_name="IO In",
                type=9,
                repeated=False,
                default_value="resource",
                annotations={
                    "ni/ioresource.instrument_type": "",
                    "ni/type_specialization": "ioresource",
                },
                message_type="",
                field_name="IO_In",
                enum_type=None,
            ),
            9: ParameterMetadata(
                display_name="IO Array In",
                type=9,
                repeated=True,
                default_value=["resource1", "resource2"],
                annotations={
                    "ni/ioresource.instrument_type": "",
                    "ni/type_specialization": "ioresource",
                },
                message_type="",
                field_name="IO_Array_In",
                enum_type=None,
            ),
            10: ParameterMetadata(
                display_name="Integer In",
                type=5,
                repeated=False,
                default_value=10,
                annotations={},
                message_type="",
                field_name="Integer_In",
                enum_type=None,
            ),
            11: ParameterMetadata(
                display_name="Enum In",
                type=14,
                repeated=False,
                default_value=3,
                annotations={
                    "ni/enum.values": '{"NONE": 0, "RED": 1, "GREEN": 2, "BLUE": 3}',
                    "ni/type_specialization": "enum",
                },
                message_type="",
                field_name="Enum_In",
                enum_type=EnumInEnum,
            ),
            12: ParameterMetadata(
                display_name="Enum Array In",
                type=14,
                repeated=True,
                default_value=[1, 2],
                annotations={
                    "ni/enum.values": '{"NONE": 0, "RED": 1, "GREEN": 2, "BLUE": 3}',
                    "ni/type_specialization": "enum",
                },
                message_type="",
                field_name="Enum_Array_In",
                enum_type=EnumInEnum,
            ),
        }
        self._output_metadata = {
            1: ParameterMetadata(
                display_name="Float out",
                type=2,
                repeated=False,
                default_value=None,
                annotations={},
                message_type="",
                field_name="Float_out",
                enum_type=None,
            ),
            2: ParameterMetadata(
                display_name="Double Array out",
                type=1,
                repeated=True,
                default_value=None,
                annotations={},
                message_type="",
                field_name="Double_Array_out",
                enum_type=None,
            ),
            3: ParameterMetadata(
                display_name="Bool out",
                type=8,
                repeated=False,
                default_value=None,
                annotations={},
                message_type="",
                field_name="Bool_out",
                enum_type=None,
            ),
            4: ParameterMetadata(
                display_name="String out",
                type=9,
                repeated=False,
                default_value=None,
                annotations={},
                message_type="",
                field_name="String_out",
                enum_type=None,
            ),
            5: ParameterMetadata(
                display_name="String Array out",
                type=9,
                repeated=True,
                default_value=None,
                annotations={},
                message_type="",
                field_name="String_Array_out",
                enum_type=None,
            ),
            6: ParameterMetadata(
                display_name="Path Out",
                type=9,
                repeated=False,
                default_value=None,
                annotations={"ni/type_specialization": "path"},
                message_type="",
                field_name="Path_Out",
                enum_type=None,
            ),
            7: ParameterMetadata(
                display_name="Path Array Out",
                type=9,
                repeated=True,
                default_value=None,
                annotations={"ni/type_specialization": "path"},
                message_type="",
                field_name="Path_Array_Out",
                enum_type=None,
            ),
            8: ParameterMetadata(
                display_name="IO Out",
                type=9,
                repeated=False,
                default_value=None,
                annotations={
                    "ni/ioresource.instrument_type": "",
                    "ni/type_specialization": "ioresource",
                },
                message_type="",
                field_name="IO_Out",
                enum_type=None,
            ),
            9: ParameterMetadata(
                display_name="IO Array Out",
                type=9,
                repeated=True,
                default_value=None,
                annotations={
                    "ni/ioresource.instrument_type": "",
                    "ni/type_specialization": "ioresource",
                },
                message_type="",
                field_name="IO_Array_Out",
                enum_type=None,
            ),
            10: ParameterMetadata(
                display_name="Integer Out",
                type=5,
                repeated=False,
                default_value=None,
                annotations={},
                message_type="",
                field_name="Integer_Out",
                enum_type=None,
            ),
            11: ParameterMetadata(
                display_name="XY Data Out",
                type=11,
                repeated=False,
                default_value=None,
                annotations={},
                message_type="ni.protobuf.types.DoubleXYData",
                field_name="XY_Data_Out",
                enum_type=None,
            ),
            12: ParameterMetadata(
                display_name="Enum Out",
                type=14,
                repeated=False,
                default_value=None,
                annotations={
                    "ni/enum.values": '{"NONE": 0, "RED": 1, "GREEN": 2, "BLUE": 3}',
                    "ni/type_specialization": "enum",
                },
                message_type="",
                field_name="Enum_Out",
                enum_type=EnumInEnum,
            ),
            13: ParameterMetadata(
                display_name="Enum Array Out",
                type=14,
                repeated=True,
                default_value=None,
                annotations={
                    "ni/enum.values": '{"NONE": 0, "RED": 1, "GREEN": 2, "BLUE": 3}',
                    "ni/type_specialization": "enum",
                },
                message_type="",
                field_name="Enum_Array_Out",
                enum_type=EnumInEnum,
            ),
        }
        if grpc_channel is not None:
            self._stub = v2_measurement_service_pb2_grpc.MeasurementServiceStub(grpc_channel)
        self._create_file_descriptor()
        self._pin_map_context: Optional[PinMapContext] = None

    @property
    def pin_map_context(self) -> PinMapContext:
        """Get the pin map context for the measurement."""
        return self._pin_map_context

    @pin_map_context.setter
    def pin_map_context(self, val: PinMapContext) -> None:
        if not isinstance(val, PinMapContext):
            raise TypeError(
                f"Invalid type {type(val)}: The given value must be an instance of PinMapContext."
            )
        self._pin_map_context = val

    @property
    def sites(self) -> List[int]:
        """The sites where the measurement must be executed."""
        if self._pin_map_context is not None:
            return self._pin_map_context.sites

    @sites.setter
    def sites(self, val: List[int]) -> None:
        if self._pin_map_context is None:
            raise AttributeError(
                "Cannot set sites because the pin map context is None. Please provide a pin map context or register a pin map before setting sites."
            )
        self._pin_map_context = self._pin_map_context._replace(sites=val)

    def _get_stub(self) -> v2_measurement_service_pb2_grpc.MeasurementServiceStub:
        if self._stub is None:
            with self._initialization_lock:
                if self._stub is None:
                    service_location = self._get_discovery_client().resolve_service(
                        provided_interface=_V2_MEASUREMENT_SERVICE_INTERFACE,
                        service_class=self._service_class,
                    )
                    channel = self._get_grpc_channel_pool().get_channel(
                        service_location.insecure_address
                    )
                    self._stub = v2_measurement_service_pb2_grpc.MeasurementServiceStub(channel)
        return self._stub

    def _get_discovery_client(self) -> DiscoveryClient:
        if self._discovery_client is None:
            with self._initialization_lock:
                if self._discovery_client is None:
                    self._discovery_client = DiscoveryClient(
                        grpc_channel_pool=self._get_grpc_channel_pool(),
                    )
        return self._discovery_client

    def _get_grpc_channel_pool(self) -> GrpcChannelPool:
        if self._grpc_channel_pool is None:
            with self._initialization_lock:
                if self._grpc_channel_pool is None:
                    self._grpc_channel_pool = GrpcChannelPool()
        return self._grpc_channel_pool

    def _get_pin_map_client(self) -> PinMapClient:
        if self._pin_map_client is None:
            with self._initialization_lock:
                if self._pin_map_client is None:
                    self._pin_map_client = PinMapClient(
                        discovery_client=self._get_discovery_client(),
                        grpc_channel_pool=self._get_grpc_channel_pool(),
                    )
        return self._pin_map_client

    def _create_file_descriptor(self) -> None:
        create_file_descriptor(
            input_metadata=list(self._configuration_metadata.values()),
            output_metadata=list(self._output_metadata.values()),
            service_name=self._service_class,
            pool=descriptor_pool.Default(),
        )

    def _create_measure_request(
        self, parameter_values: List[Any]
    ) -> v2_measurement_service_pb2.MeasureRequest:
        serialized_configuration = any_pb2.Any(
            value=serialize_parameters(
                parameter_metadata_dict=self._configuration_metadata,
                parameter_values=parameter_values,
                service_name=f"{self._service_class}.Configurations",
            )
        )
        return v2_measurement_service_pb2.MeasureRequest(
            configuration_parameters=serialized_configuration,
            pin_map_context=self._pin_map_context._to_grpc() if self._pin_map_context else None,
        )

    def _deserialize_response(
        self, response: v2_measurement_service_pb2.MeasureResponse
    ) -> Outputs:
        if self._output_metadata:
            result = [None] * max(self._output_metadata.keys())
        else:
            result = []
        output_values = deserialize_parameters(
            self._output_metadata, response.outputs.value, f"{self._service_class}.Outputs"
        )

        for k, v in output_values.items():
            result[k - 1] = v
        return Outputs._make(result)

    def measure(
        self,
        float_in: float = 0.05999999865889549,
        double_array_in: List[float] = [0.1, 0.2, 0.3],
        bool_in: bool = False,
        string_in: str = "sample string",
        string_array_in: List[str] = [
            "string with /forwardslash",
            "string with \\backslash",
            "string with 'single quotes'",
            'string with "double quotes"',
            "string with \ttabspace",
            "string with \nnewline",
        ],
        path_in: Path = Path("sample\\path\\for\\test"),
        path_array_in: List[Path] = [
            Path("path/with/forward/slash"),
            Path("path\\with\\backslash"),
            Path("path with 'single quotes'"),
            Path('path with "double quotes"'),
            Path("path\twith\ttabs"),
            Path("path\nwith\nnewlines"),
        ],
        io_in: str = "resource",
        io_array_in: List[str] = ["resource1", "resource2"],
        integer_in: int = 10,
        enum_in: EnumInEnum = EnumInEnum.BLUE,
        enum_array_in: List[EnumInEnum] = [EnumInEnum.RED, EnumInEnum.GREEN],
    ) -> Outputs:
        """Perform a single measurement.

        Returns:
            Measurement outputs.
        """
        stream_measure_response = self.stream_measure(
            float_in,
            double_array_in,
            bool_in,
            string_in,
            string_array_in,
            path_in,
            path_array_in,
            io_in,
            io_array_in,
            integer_in,
            enum_in,
            enum_array_in,
        )
        for response in stream_measure_response:
            result = response
        return result

    def stream_measure(
        self,
        float_in: float = 0.05999999865889549,
        double_array_in: List[float] = [0.1, 0.2, 0.3],
        bool_in: bool = False,
        string_in: str = "sample string",
        string_array_in: List[str] = [
            "string with /forwardslash",
            "string with \\backslash",
            "string with 'single quotes'",
            'string with "double quotes"',
            "string with \ttabspace",
            "string with \nnewline",
        ],
        path_in: Path = Path("sample\\path\\for\\test"),
        path_array_in: List[Path] = [
            Path("path/with/forward/slash"),
            Path("path\\with\\backslash"),
            Path("path with 'single quotes'"),
            Path('path with "double quotes"'),
            Path("path\twith\ttabs"),
            Path("path\nwith\nnewlines"),
        ],
        io_in: str = "resource",
        io_array_in: List[str] = ["resource1", "resource2"],
        integer_in: int = 10,
        enum_in: EnumInEnum = EnumInEnum.BLUE,
        enum_array_in: List[EnumInEnum] = [EnumInEnum.RED, EnumInEnum.GREEN],
    ) -> Generator[Outputs, None, None]:
        """Perform a streaming measurement.

        Returns:
            Stream of measurement outputs.
        """
<<<<<<< HEAD
        parameter_values = [
            float_in,
            double_array_in,
            bool_in,
            string_in,
            string_array_in,
            path_in,
            path_array_in,
            io_in,
            io_array_in,
            integer_in,
            enum_in,
            enum_array_in,
        ]
=======
        parameter_values = _convert_paths_to_strings(
            [
                float_in,
                double_array_in,
                bool_in,
                string_in,
                string_array_in,
                path_in,
                path_array_in,
                io_in,
                io_array_in,
                integer_in,
            ]
        )
>>>>>>> 04624108
        with self._initialization_lock:
            if self._measure_response is not None:
                raise RuntimeError(
                    "A measurement is currently in progress. To make concurrent measurement requests, please create a new client instance."
                )
            request = self._create_measure_request(parameter_values)
            self._measure_response = self._get_stub().Measure(request)
        try:
            for response in self._measure_response:
                yield self._deserialize_response(response)
        except grpc.RpcError as e:
            if e.code() == grpc.StatusCode.CANCELLED:
                _logger.debug("The measurement is canceled.")
            raise
        finally:
            with self._initialization_lock:
                self._measure_response = None

    def cancel(self) -> bool:
        """Cancels the active measurement call."""
        with self._initialization_lock:
            if self._measure_response:
                return self._measure_response.cancel()
            else:
                return False

    def register_pin_map(self, pin_map_path: pathlib.Path) -> None:
        """Registers the pin map with the pin map service.

        Args:
            pin_map_path: Absolute path of the pin map file.
        """
        pin_map_id = self._get_pin_map_client().update_pin_map(pin_map_path)
        if self._pin_map_context is None:
            self._pin_map_context = PinMapContext(pin_map_id=pin_map_id, sites=[0])
        else:
            self._pin_map_context = self._pin_map_context._replace(pin_map_id=pin_map_id)


def _convert_paths_to_strings(parameter_values: Iterable[Any]) -> List[Any]:
    result: List[Any] = []

    for parameter_value in parameter_values:
        if isinstance(parameter_value, list):
            converted_list = []
            for value in parameter_value:
                if isinstance(value, Path):
                    converted_list.append(str(value))
                else:
                    converted_list.append(value)
            result.append(converted_list)
        elif isinstance(parameter_value, Path):
            result.append(str(parameter_value))
        else:
            result.append(parameter_value)
    return result<|MERGE_RESOLUTION|>--- conflicted
+++ resolved
@@ -579,22 +579,6 @@
         Returns:
             Stream of measurement outputs.
         """
-<<<<<<< HEAD
-        parameter_values = [
-            float_in,
-            double_array_in,
-            bool_in,
-            string_in,
-            string_array_in,
-            path_in,
-            path_array_in,
-            io_in,
-            io_array_in,
-            integer_in,
-            enum_in,
-            enum_array_in,
-        ]
-=======
         parameter_values = _convert_paths_to_strings(
             [
                 float_in,
@@ -607,9 +591,10 @@
                 io_in,
                 io_array_in,
                 integer_in,
+                enum_in,
+                enum_array_in,
             ]
         )
->>>>>>> 04624108
         with self._initialization_lock:
             if self._measure_response is not None:
                 raise RuntimeError(
