--- conflicted
+++ resolved
@@ -55,11 +55,7 @@
             f"Platform {sys.platform} is not supported for starting discovery service."
             "Could not proceed to run the tests."
         )
-<<<<<<< HEAD
-    elif not pathlib.Path.exists(_get_registration_json_file_path()):
-=======
     elif not _get_registration_json_file_path().exists():
->>>>>>> f009fcb3
         pytest.skip(
             "MeasurementLink registration file not found or MeasurementLink not installed."
             "Could not proceed to run the tests. Install MeasurementLink to create the registration file."
