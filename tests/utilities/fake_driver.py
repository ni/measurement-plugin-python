"""Fake driver API for testing."""
from __future__ import annotations

import sys
from enum import Enum
from types import TracebackType
from typing import TYPE_CHECKING, Any, ContextManager, Dict, Optional, Type

from ni_measurementlink_service.session_management._types import SessionInitializationBehavior

if TYPE_CHECKING:
    import grpc

    if sys.version_info >= (3, 11):
        from typing import Self
    else:
        from typing_extensions import Self


GRPC_SERVICE_INTERFACE_NAME = "nifake_grpc.NiFake"

# The GrpcSessionOptions classes in nimi-python and nidaqmx-python have an api_key field.
_API_KEY = "00000000-0000-0000-0000-000000000000"


<<<<<<< HEAD
=======
class SessionInitializationBehavior(IntEnum):
    """Specifies whether to initialize a new session or attach to an existing session."""

    AUTO = 0
    INITIALIZE_SERVER_SESSION = 1
    ATTACH_TO_SERVER_SESSION = 2
    INITIALIZE_SESSION_THEN_DETACH = 3
    ATTACH_TO_SESSION_THEN_CLOSE = 4


>>>>>>> 81dc385c
_CLOSE_BEHAVIORS = [
    SessionInitializationBehavior.AUTO,
    SessionInitializationBehavior.INITIALIZE_SERVER_SESSION,
    SessionInitializationBehavior.ATTACH_TO_SESSION_THEN_CLOSE,
]


class GrpcSessionOptions:
    """gRPC session options."""

    def __init__(
        self,
        grpc_channel: grpc.Channel,
        session_name: str,
        *,
        api_key: str = _API_KEY,
        initialization_behavior: SessionInitializationBehavior = SessionInitializationBehavior.AUTO,
    ) -> None:
        """Initialize the gRPC session options."""
        self.grpc_channel = grpc_channel
        self.session_name = session_name
        self.api_key = api_key
        self.initialization_behavior = initialization_behavior


class MeasurementType(Enum):
    """Measurement type."""

    VOLTAGE = 1
    CURRENT = 2


class _Acquisition:
    def __init__(self, session: _SessionBase) -> None:
        self._session = session

    def __enter__(self) -> Self:
        return self

    def __exit__(
        self,
        exc_type: Optional[Type[BaseException]],
        exc_val: Optional[BaseException],
        traceback: Optional[TracebackType],
    ) -> None:
        self._session.abort()


class _SessionBase:
    """Base class for driver sessions."""

    def __init__(self, resource_name: str, options: Dict[str, Any] = {}) -> None:
        """Initialize the session."""
        self.resource_name = resource_name
        self.options = options
        self.is_closed = False

    def configure(self, measurement_type: MeasurementType, range: float) -> None:
        """Configure the session."""
        pass

    def initiate(self) -> ContextManager[object]:
        """Initiate an acquisition."""
        return _Acquisition(self)

    def abort(self) -> None:
        """Abort (stop) the acquisition."""
        pass

    def read(self) -> float:
        """Read a sample."""
        return 0.0


class ClosableSession(_SessionBase):
    """A driver session that supports close()."""

    def close(self) -> None:
        """Close the session."""
        self.is_closed = True


class ContextManagerSession(_SessionBase):
    """A driver session that supports the context manager protocol."""

    def __enter__(self) -> Self:
        """Enter the session's runtime context."""
        return self

    def __exit__(
        self,
        exc_type: Optional[Type[BaseException]],
        exc_val: Optional[BaseException],
        traceback: Optional[TracebackType],
    ) -> None:
        """Exit the session's runtime context."""
        self.is_closed = True


class Session(_SessionBase):
    """A driver session that supports both close() and the context manager protocol."""

    def __init__(
        self,
        resource_name: str,
        initialization_behavior: SessionInitializationBehavior = SessionInitializationBehavior.AUTO,
        options: Dict[str, Any] = {},
    ) -> None:
        """Initialize the session."""
        self.resource_name = resource_name
        self.initialization_behavior = initialization_behavior
        self.options = options
        self.is_closed = False

    def close(self) -> None:
        """Close the session."""
        self.is_closed = True

    def __enter__(self) -> Self:
        """Enter the session's runtime context."""
        return self

    def __exit__(
        self,
        exc_type: Optional[Type[BaseException]],
        exc_val: Optional[BaseException],
        traceback: Optional[TracebackType],
    ) -> None:
        """Exit the session's runtime context."""
        if self.initialization_behavior in _CLOSE_BEHAVIORS:
            self.close()<|MERGE_RESOLUTION|>--- conflicted
+++ resolved
@@ -23,19 +23,13 @@
 _API_KEY = "00000000-0000-0000-0000-000000000000"
 
 
-<<<<<<< HEAD
-=======
-class SessionInitializationBehavior(IntEnum):
-    """Specifies whether to initialize a new session or attach to an existing session."""
-
-    AUTO = 0
-    INITIALIZE_SERVER_SESSION = 1
-    ATTACH_TO_SERVER_SESSION = 2
-    INITIALIZE_SESSION_THEN_DETACH = 3
-    ATTACH_TO_SESSION_THEN_CLOSE = 4
+_CLOSE_BEHAVIORS = [
+    SessionInitializationBehavior.AUTO,
+    SessionInitializationBehavior.INITIALIZE_SERVER_SESSION,
+    SessionInitializationBehavior.ATTACH_TO_SESSION_THEN_CLOSE,
+]
 
 
->>>>>>> 81dc385c
 _CLOSE_BEHAVIORS = [
     SessionInitializationBehavior.AUTO,
     SessionInitializationBehavior.INITIALIZE_SERVER_SESSION,
