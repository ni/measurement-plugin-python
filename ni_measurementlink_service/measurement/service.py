"""Framework to host measurement service."""

from __future__ import annotations

import json
import sys
import threading
from enum import Enum, EnumMeta
from os import path
from pathlib import Path
from types import TracebackType
from typing import (
    TYPE_CHECKING,
    Any,
    Callable,
    Dict,
    List,
    Literal,
    Optional,
    Type,
    TypeVar,
    Union,
)

import grpc
from deprecation import deprecated
from google.protobuf.descriptor import EnumDescriptor

from ni_measurementlink_service import _datatypeinfo
from ni_measurementlink_service._channelpool import (  # re-export
    GrpcChannelPool as GrpcChannelPool,
)
from ni_measurementlink_service._internal import grpc_servicer
from ni_measurementlink_service._internal.discovery_client import (
    DiscoveryClient,
    ServiceLocation,
)
from ni_measurementlink_service._internal.parameter import (
    metadata as parameter_metadata,
)
from ni_measurementlink_service._internal.service_manager import GrpcService
from ni_measurementlink_service.measurement.info import (
    DataType,
    MeasurementInfo,
    ServiceInfo,
    TypeSpecialization,
)
from ni_measurementlink_service.session_management import PinMapContext

if TYPE_CHECKING:
    from google.protobuf.internal.enum_type_wrapper import _EnumTypeWrapper

    if sys.version_info >= (3, 10):
        from typing import TypeGuard
    else:
        from typing_extensions import TypeGuard

    if sys.version_info >= (3, 11):
        from typing import Self
    else:
        from typing_extensions import Self

    SupportedEnumType = Union[Type[Enum], _EnumTypeWrapper]


class MeasurementContext:
    """Proxy for the Measurement Service's context-local state."""

    @property
    def grpc_context(self) -> grpc.ServicerContext:
        """Get the context for the RPC."""
        return grpc_servicer.measurement_service_context.get().grpc_context

    @property
    def pin_map_context(self) -> PinMapContext:
        """Get the pin map context for the RPC."""
        return grpc_servicer.measurement_service_context.get().pin_map_context

    def add_cancel_callback(self, cancel_callback: Callable[[], None]) -> None:
        """Add a callback which is invoked when the RPC is canceled."""
        grpc_servicer.measurement_service_context.get().add_cancel_callback(cancel_callback)

    def cancel(self) -> None:
        """Cancel the RPC."""
        grpc_servicer.measurement_service_context.get().cancel()

    @property
    def time_remaining(self) -> float:
        """Get the time remaining for the RPC."""
        return grpc_servicer.measurement_service_context.get().time_remaining

    def abort(self, code: grpc.StatusCode, details: str) -> None:
        """Aborts the RPC."""
        grpc_servicer.measurement_service_context.get().abort(code, details)


_F = TypeVar("_F", bound=Callable)


class MeasurementService:
    """Class that supports registering and hosting a python function as a gRPC service.

    Attributes:
        measurement_info (info.MeasurementInfo): Measurement info

        service_info(info.ServiceInfo) : Service Info

        configuration_parameter_list (List): List of configuration parameters.

        output_parameter_list (list): List of output parameters.

        measure_function (Callable): Registered measurement function.

        context (MeasurementContext): Accessor for context-local state.
<<<<<<< HEAD
=======

        discovery_client (DiscoveryClient): Client for accessing the MeasurementLink discovery
            service.

        channel_pool (GrpcChannelPool): Pool of gRPC channels used by the service.
>>>>>>> d83e46fc
    """

    def __init__(
        self,
        service_config_path: Path,
        version: str,
        ui_file_paths: List[Path],
        service_class: Optional[str] = None,
    ) -> None:
        """Initialize the Measurement Service object.

        Uses the specified .serviceconfig file, version, and UI file paths
        to initialize a Measurement Service object.

        Args:
            service_config_path (Path): Path to the .serviceconfig file.

            version (str): Version of the measurement service.

            ui_file_paths (List[Path]): List of paths to supported UIs.

            service_class (str): The service class from the .serviceconfig to use.
                Default value is None, which will use the first service in the
                .serviceconfig file.

        """
        if not path.exists(service_config_path):
            raise RuntimeError(f"File does not exist. {service_config_path}")

        with open(service_config_path) as service_config_file:
            service_config = json.load(service_config_file)

        if service_class is None:
            service = next(iter(service_config["services"]), None)
        else:
            service = next(
                (s for s in service_config["services"] if s["serviceClass"] == service_class), None
            )
        if not service:
            raise RuntimeError(
                f"Service class '{service_class}' not found in '{service_config_file}'"
            )

        self.measurement_info = MeasurementInfo(
            display_name=service["displayName"],
            version=version,
            ui_file_paths=ui_file_paths,
        )

        def convert_value_to_str(value: object) -> str:
            if isinstance(value, str):
                return value
            return json.dumps(value, separators=(",", ":"))

        service_annotations_string = {
            key: convert_value_to_str(value)
            for key, value in service.get("annotations", {}).items()
        }

        self.service_info = ServiceInfo(
            display_name=service["displayName"],
            service_class=service["serviceClass"],
            description_url=service["descriptionUrl"],
            provided_interfaces=service["providedInterfaces"],
            annotations=service_annotations_string,
        )

        self.configuration_parameter_list: List[Any] = []
        self.output_parameter_list: List[Any] = []
        self.context = MeasurementContext()

        self._initialization_lock = threading.RLock()
        self._channel_pool: Optional[GrpcChannelPool] = None
        self._discovery_client: Optional[DiscoveryClient] = None
        self._grpc_service: Optional[GrpcService] = None

    @property
    def channel_pool(self) -> GrpcChannelPool:
        """Pool of gRPC channels used by the service."""
        if self._channel_pool is None:
            with self._initialization_lock:
                if self._channel_pool is None:
                    self._channel_pool = GrpcChannelPool()
        return self._channel_pool

    @property
    def discovery_client(self) -> DiscoveryClient:
        """Client for accessing the MeasurementLink discovery service."""
        if self._discovery_client is None:
            with self._initialization_lock:
                if self._discovery_client is None:
                    self._discovery_client = DiscoveryClient(grpc_channel_pool=self.channel_pool)
        return self._discovery_client

    @property
    @deprecated(
        deprecated_in="1.3.0-dev0",
        details="This property should not be public and will be removed in a later release.",
    )
    def grpc_service(self) -> Optional[GrpcService]:
        """The gRPC service object. This is a private implementation detail."""
        return self._grpc_service

    @property
    def service_location(self) -> ServiceLocation:
        """The location of the service on the network."""
        with self._initialization_lock:
            if self._grpc_service is None:
                raise RuntimeError(
                    "Measurement service not running. Call host_service() before querying the service_location."
                )

            return ServiceLocation(
                location="localhost",
                insecure_port=self._grpc_service.port,
                ssl_authenticated_port="",
            )

    def register_measurement(self, measurement_function: _F) -> _F:
        """Register a function as the measurement function for a measurement service.

        To declare a measurement function, use this idiom::

            @measurement_service.register_measurement
            @measurement_service.configuration("Configuration 1", ...)
            @measurement_service.configuration("Configuration 2", ...)
            @measurement_service.output("Output 1", ...)
            @measurement_service.output("Output 2", ...)
            def measure(configuration1, configuration2):
                ...
                return (output1, output2)

        See also: :func:`.configuration`, :func:`.output`
        """
        self.measure_function = measurement_function
        return measurement_function

    def configuration(
        self,
        display_name: str,
        type: DataType,
        default_value: Any,
        *,
        instrument_type: str = "",
        enum_type: Optional[SupportedEnumType] = None,
    ) -> Callable[[_F], _F]:
        """Add a configuration parameter to a measurement function.

        This decorator maps the measurement service's configuration parameters
        to Python positional parameters. To add multiple configuration parameters
        to the same measurement function, use this decorator multiple times.
        The order of decorator calls must match the order of positional parameters.

        See also: :func:`.register_measurement`

        Args:
            display_name (str): Display name of the configuration.

            type (DataType): Data type of the configuration.

            default_value (Any): Default value of the configuration.

            instrument_type (Optional[str]):
                Filter pins by instrument type. This is only supported when configuration type
                is DataType.Pin.

                For NI instruments, use instrument type id constants defined by
                :py:mod:`ni_measurementlink_service.session_management`, such as
                :py:const:`~ni_measurementlink_service.session_management.INSTRUMENT_TYPE_NI_DCPOWER`
                or
                :py:const:`~ni_measurementlink_service.session_management.INSTRUMENT_TYPE_NI_DMM`.

                For custom instruments, use the instrument type id defined in the pin map file.

            enum_type (Optional[SupportedEnumType]):
                Defines the enum type associated with this configuration parameter. This is only
                supported when configuration type is DataType.Enum or DataType.EnumArray1D.

        Returns:
            Callable: Callable that takes in Any Python Function
            and returns the same python function.
        """
        data_type_info = _datatypeinfo.get_type_info(type)
        annotations = self._make_annotations_dict(
            data_type_info.type_specialization, instrument_type=instrument_type, enum_type=enum_type
        )
        parameter = parameter_metadata.ParameterMetadata(
            display_name,
            data_type_info.grpc_field_type,
            data_type_info.repeated,
            default_value,
            annotations,
            data_type_info.message_type,
        )
        parameter_metadata.validate_default_value_type(parameter)
        self.configuration_parameter_list.append(parameter)

        def _configuration(func: _F) -> _F:
            return func

        return _configuration

    def output(
        self,
        display_name: str,
        type: DataType,
        *,
        enum_type: Optional[SupportedEnumType] = None,
    ) -> Callable[[_F], _F]:
        """Add an output parameter to a measurement function.

        This decorator maps the measurement service's output parameters to
        the elements of the tuple returned by the measurement function.
        To add multiple output parameters to the same measurement function,
        use this decorator multiple times.
        The order of decorator calls must match the order of elements
        returned by the measurement function.

        See also: :func:`.register_measurement`

        Args:
            display_name (str): Display name of the output.

            type (DataType): Data type of the output.

            enum_type (Optional[SupportedEnumType]:
                Defines the enum type associated with this configuration parameter. This is only
                supported when configuration type is DataType.Enum or DataType.EnumArray1D.

        Returns:
            Callable: Callable that takes in Any Python Function and
            returns the same python function.
        """
        data_type_info = _datatypeinfo.get_type_info(type)
        annotations = self._make_annotations_dict(
            data_type_info.type_specialization, enum_type=enum_type
        )
        parameter = parameter_metadata.ParameterMetadata(
            display_name,
            data_type_info.grpc_field_type,
            data_type_info.repeated,
            None,
            annotations,
            data_type_info.message_type,
        )
        self.output_parameter_list.append(parameter)

        def _output(func: _F) -> _F:
            return func

        return _output

    def host_service(self) -> MeasurementService:
        """Host the registered measurement method as a gRPC measurement service.

        Returns:
            MeasurementService: Context manager that can be used with a with-statement to close
            the service.

        Raises:
            Exception: If register measurement methods not available.
        """
        with self._initialization_lock:
            if self.measure_function is None:
                raise RuntimeError(
                    "Measurement method not registered. Use the register_measurement decorator to register it."
                )
            if self._grpc_service is not None:
                raise RuntimeError("Measurement service already running.")

            self._grpc_service = GrpcService(self.discovery_client)
            self._grpc_service.start(
                self.measurement_info,
                self.service_info,
                self.configuration_parameter_list,
                self.output_parameter_list,
                self.measure_function,
            )
            return self

    def _make_annotations_dict(
        self,
        type_specialization: TypeSpecialization,
        *,
        instrument_type: str = "",
        enum_type: Optional[SupportedEnumType] = None,
    ) -> Dict[str, str]:
        annotations: Dict[str, str] = {}
        if type_specialization == TypeSpecialization.NoType:
            return annotations

        annotations["ni/type_specialization"] = type_specialization.value
        if type_specialization == TypeSpecialization.Pin:
            if instrument_type != "" or instrument_type is not None:
                annotations["ni/pin.instrument_type"] = instrument_type
        if type_specialization == TypeSpecialization.Enum:
            if enum_type is not None:
                annotations["ni/enum.values"] = self._enum_to_annotations_value(enum_type)
            else:
                raise ValueError("enum_type is required for enum parameters.")

        return annotations

    def _enum_to_annotations_value(self, enum_type: SupportedEnumType) -> str:
        enum_values = {}
        # For protobuf enums, enum_type is an instance of EnumTypeWrapper at run time, so passing
        # it to issubclass() would raise an error.
        if self._is_protobuf_enum(enum_type):
            if 0 not in enum_type.values():
                raise ValueError("The enum does not have a value for 0.")
            for name, value in enum_type.items():
                enum_values[name] = value
        elif isinstance(enum_type, EnumMeta):
            if not any(member.value == 0 for member in enum_type):
                raise ValueError("The enum does not have a value for 0.")
            for member in enum_type:
                enum_values[member.name] = member.value
        return json.dumps(enum_values)

    def _is_protobuf_enum(self, enum_type: SupportedEnumType) -> TypeGuard[_EnumTypeWrapper]:
        # Use EnumDescriptor to check for protobuf enums at run time without using
        # google.protobuf.internal.
        return isinstance(getattr(enum_type, "DESCRIPTOR", None), EnumDescriptor)

    def close_service(self) -> None:
        """Stop the gRPC measurement service.

        This method stops the gRPC server, unregisters with the discovery service, and cleans up
        the cached discovery client and gRPC channel pool.

        After calling close_service(), you may call host_service() again.

        Exiting the measurement service's runtime context automatically calls close_service().
        """
        with self._initialization_lock:
            if self._grpc_service is not None:
                self._grpc_service.stop()
            if self._channel_pool is not None:
                self._channel_pool.close()

            self._grpc_service = None
            self._channel_pool = None
            self._discovery_client = None

    def __enter__(self: Self) -> Self:
        """Enter the runtime context related to the measurement service."""
        return self

    def __exit__(
        self,
        exc_type: Optional[Type[BaseException]],
        exc_val: Optional[BaseException],
        traceback: Optional[TracebackType],
    ) -> Literal[False]:
        """Exit the runtime context related to the measurement service."""
        self.close_service()
        return False

    def get_channel(self, provided_interface: str, service_class: str = "") -> grpc.Channel:
        """Return gRPC channel to specified service.

        Args:
            provided_interface (str): The gRPC Full Name of the service.

            service_class (str): The service "class" that should be matched.

        Returns:
            grpc.Channel: A channel to the gRPC service.

        Raises:
            Exception: If service_class is not specified and there is more than one matching service
                registered.
        """
        service_location = self.grpc_service.discovery_client.resolve_service(
            provided_interface, service_class
        )

        return self.channel_pool.get_channel(target=service_location.insecure_address)<|MERGE_RESOLUTION|>--- conflicted
+++ resolved
@@ -112,14 +112,6 @@
         measure_function (Callable): Registered measurement function.
 
         context (MeasurementContext): Accessor for context-local state.
-<<<<<<< HEAD
-=======
-
-        discovery_client (DiscoveryClient): Client for accessing the MeasurementLink discovery
-            service.
-
-        channel_pool (GrpcChannelPool): Pool of gRPC channels used by the service.
->>>>>>> d83e46fc
     """
 
     def __init__(
