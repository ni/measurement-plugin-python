--- conflicted
+++ resolved
@@ -17,6 +17,7 @@
     Literal,
     Optional,
     Type,
+    TypeVar,
     Union,
 )
 
@@ -88,72 +89,9 @@
         grpc_servicer.measurement_service_context.get().abort(code, details)
 
 
-<<<<<<< HEAD
-# Eventually, these can be replaced with typing.Self (Python >= 3.11).
-_TGrpcChannelPool = TypeVar("_TGrpcChannelPool", bound="GrpcChannelPool")
-_TMeasurementService = TypeVar("_TMeasurementService", bound="MeasurementService")
-
 _F = TypeVar("_F", bound=Callable)
 
 
-class GrpcChannelPool(object):
-    """Class that manages gRPC channel lifetimes."""
-
-    def __init__(self) -> None:
-        """Initialize the GrpcChannelPool object."""
-        self._lock: Lock = Lock()
-        self._channel_cache: Dict[str, grpc.Channel] = {}
-
-    def __enter__(self: _TGrpcChannelPool) -> _TGrpcChannelPool:
-        """Enter the runtime context of the GrpcChannelPool."""
-        return self
-
-    def __exit__(
-        self,
-        exc_type: Optional[Type[BaseException]],
-        exc_val: Optional[BaseException],
-        traceback: Optional[TracebackType],
-    ) -> Literal[False]:
-        """Exit the runtime context of the GrpcChannelPool."""
-        self.close()
-        return False
-
-    def get_channel(self, target: str) -> grpc.Channel:
-        """Return a gRPC channel.
-
-        Args:
-            target (str): The server address
-
-        """
-        new_channel = None
-        with self._lock:
-            if target not in self._channel_cache:
-                self._lock.release()
-                new_channel = grpc.insecure_channel(target)
-                if ClientLogger.is_enabled():
-                    new_channel = grpc.intercept_channel(new_channel, ClientLogger())
-                self._lock.acquire()
-                if target not in self._channel_cache:
-                    self._channel_cache[target] = new_channel
-                    new_channel = None
-            channel = self._channel_cache[target]
-
-        # Close new_channel if it was not stored in _channel_cache.
-        if new_channel is not None:
-            new_channel.close()
-
-        return channel
-
-    def close(self) -> None:
-        """Close channels opened by get_channel()."""
-        with self._lock:
-            for channel in self._channel_cache.values():
-                channel.close()
-            self._channel_cache.clear()
-
-
-=======
->>>>>>> f8321f12
 class MeasurementService:
     """Class that supports registering and hosting a python function as a gRPC service.
 
