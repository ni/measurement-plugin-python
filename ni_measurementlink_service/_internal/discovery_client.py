--- conflicted
+++ resolved
@@ -259,17 +259,13 @@
 
 def _start_service(exe_file_path: pathlib.PurePath, key_file_path: pathlib.Path) -> None:
     """Starts the service at the specified path and wait for the service to get up and running."""
-<<<<<<< HEAD
     global _discovery_service_subprocess  # save Popen object to avoid ResourceWarning
-    _discovery_service_subprocess = subprocess.Popen([exe_file_path], cwd=exe_file_path.parent)
-=======
-    subprocess.Popen(
+    _discovery_service_subprocess = subprocess.Popen(
         [exe_file_path],
         cwd=exe_file_path.parent,
         stdout=subprocess.DEVNULL,
         stderr=subprocess.DEVNULL,
     )
->>>>>>> c89b733a
     # After the execution of process, check for key file existence in the path
     # stop checking after 30 seconds have elapsed and throw error
     timeout_time = time.time() + _START_SERVICE_TIMEOUT
