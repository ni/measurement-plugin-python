--- conflicted
+++ resolved
@@ -1315,14 +1315,10 @@
             options,
             initialization_behavior,
         )
-<<<<<<< HEAD
         closing_function = functools.partial(closing_session_with_ts_code_module_support, initialization_behavior)
-        return self._create_session_core(
+        return self._initialize_session_core(
             session_constructor, INSTRUMENT_TYPE_NI_SCOPE, closing_function
         )
-=======
-        return self._initialize_session_core(session_constructor, INSTRUMENT_TYPE_NI_SCOPE)
->>>>>>> 06cfe7ad
 
     @requires_feature(SESSION_MANAGEMENT_2024Q1)
     def initialize_niscope_sessions(
@@ -1366,14 +1362,10 @@
             options,
             initialization_behavior,
         )
-<<<<<<< HEAD
         closing_function = functools.partial(closing_session_with_ts_code_module_support, initialization_behavior)
-        return self._create_sessions_core(
+        return self._initialize_sessions_core(
             session_constructor, INSTRUMENT_TYPE_NI_SCOPE, closing_function
         )
-=======
-        return self._initialize_sessions_core(session_constructor, INSTRUMENT_TYPE_NI_SCOPE)
->>>>>>> 06cfe7ad
 
     @requires_feature(SESSION_MANAGEMENT_2024Q1)
     def get_niscope_connection(
