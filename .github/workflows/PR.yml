--- conflicted
+++ resolved
@@ -74,11 +74,7 @@
     strategy:
       matrix:
         os: [macos-latest, windows-latest, ubuntu-latest]
-<<<<<<< HEAD
         python-version: [3.8, 3.9, '3.10', 3.11]
-=======
-        python-version: [3.8, 3.9, '3.10']
->>>>>>> 38f2b338
     steps:
       - uses: actions/checkout@v2
       - uses: actions/setup-python@v2
