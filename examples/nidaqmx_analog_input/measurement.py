"""Perform a finite analog input measurement with NI-DAQmx."""

import logging
import pathlib
import sys
from typing import List, Tuple

import click
<<<<<<< HEAD
=======
import ni_measurementlink_service as nims
import nidaqmx
>>>>>>> 16a5ecb3
from _helpers import (
    configure_logging,
    verbosity_option,
)
from nidaqmx.constants import TaskMode

script_or_exe = sys.executable if getattr(sys, "frozen", False) else __file__
service_directory = pathlib.Path(script_or_exe).resolve().parent
measurement_service = nims.MeasurementService(
    service_config_path=service_directory / "NIDAQmxAnalogInput.serviceconfig",
    version="0.1.0.0",
    ui_file_paths=[service_directory / "NIDAQmxAnalogInput.measui"],
)


@measurement_service.register_measurement
@measurement_service.configuration(
    "pin_name",
    nims.DataType.Pin,
    "Pin1",
    instrument_type=nims.session_management.INSTRUMENT_TYPE_NI_DAQMX,
)
@measurement_service.configuration("sample_rate", nims.DataType.Double, 1000.0)
@measurement_service.configuration("number_of_samples", nims.DataType.UInt64, 100)
@measurement_service.output("acquired_samples", nims.DataType.DoubleArray1D)
def measure(pin_name: str, sample_rate: float, number_of_samples: int) -> Tuple[List[float]]:
    """Perform a finite analog input measurement with NI-DAQmx."""
    logging.info(
        "Executing measurement: pin_name=%s sample_rate=%g number_of_samples=%d",
        pin_name,
        sample_rate,
        number_of_samples,
    )
    with measurement_service.context.reserve_session(pin_name) as reservation:
        with reservation.create_nidaqmx_task() as session_info:
            task = session_info.session

            def cancel_callback() -> None:
                logging.info("Canceling measurement")
                if (task_to_abort := task) is not None:
                    task_to_abort.control(TaskMode.TASK_ABORT)

            measurement_service.context.add_cancel_callback(cancel_callback)

            # If we created a new DAQmx task, we must also add channels to it.
            if not reservation.session_info.session_exists:
                task.ai_channels.add_ai_voltage_chan(reservation.session_info.channel_list)

            task.timing.cfg_samp_clk_timing(
                rate=sample_rate,
                samps_per_chan=number_of_samples,
            )

            timeout = min(measurement_service.context.time_remaining, 10.0)
            voltage_values = task.read(number_of_samples, timeout)
            task = None  # Don't abort after this point

    _log_measured_values(voltage_values)
    logging.info("Completed measurement")
    return (voltage_values,)


def _log_measured_values(samples: List[float], max_samples_to_display: int = 5) -> None:
    """Log the measured values."""
    if len(samples) > max_samples_to_display:
        for index, value in enumerate(samples[0 : max_samples_to_display - 1]):
            logging.info("Sample %d: %f", index, value)
        logging.info("...")
        logging.info("Sample %d: %f", len(samples) - 1, samples[-1])
    else:
        for index, value in enumerate(samples):
            logging.info("Sample %d: %f", index, value)


@click.command
@verbosity_option
def main(verbosity: int) -> None:
    """Perform a finite analog input measurement with NI-DAQmx."""
    configure_logging(verbosity)

    with measurement_service.host_service():
        input("Press enter to close the measurement service.\n")


if __name__ == "__main__":
    main()<|MERGE_RESOLUTION|>--- conflicted
+++ resolved
@@ -6,11 +6,7 @@
 from typing import List, Tuple
 
 import click
-<<<<<<< HEAD
-=======
 import ni_measurementlink_service as nims
-import nidaqmx
->>>>>>> 16a5ecb3
 from _helpers import (
     configure_logging,
     verbosity_option,
