{
  "services": [
    {
      "displayName": "NI-FGEN Standard Function (Py)",
      "serviceClass": "ni.examples.NIFgenStandardFunction_Python",
      "descriptionUrl": "",
<<<<<<< HEAD
      "providedInterfaces": [ "ni.measurementlink.measurement.v1.MeasurementService" ],
      "path": "start.bat",
      "annotations": {
        "ni/service.description": "MeasurementLink example that generates a standard function waveform using an NI waveform generator.",
        "ni/service.collection": "NI.Examples",
        "ni/service.tags": []
      }
=======
      "providedInterfaces": [
        "ni.measurementlink.measurement.v1.MeasurementService",
        "ni.measurementlink.measurement.v2.MeasurementService"
      ],
      "path": "start.bat"
>>>>>>> a8386ccd
    }
  ]
}<|MERGE_RESOLUTION|>--- conflicted
+++ resolved
@@ -4,21 +4,16 @@
       "displayName": "NI-FGEN Standard Function (Py)",
       "serviceClass": "ni.examples.NIFgenStandardFunction_Python",
       "descriptionUrl": "",
-<<<<<<< HEAD
-      "providedInterfaces": [ "ni.measurementlink.measurement.v1.MeasurementService" ],
+      "providedInterfaces": [
+        "ni.measurementlink.measurement.v1.MeasurementService",
+        "ni.measurementlink.measurement.v2.MeasurementService"
+      ],
       "path": "start.bat",
       "annotations": {
         "ni/service.description": "MeasurementLink example that generates a standard function waveform using an NI waveform generator.",
         "ni/service.collection": "NI.Examples",
         "ni/service.tags": []
       }
-=======
-      "providedInterfaces": [
-        "ni.measurementlink.measurement.v1.MeasurementService",
-        "ni.measurementlink.measurement.v2.MeasurementService"
-      ],
-      "path": "start.bat"
->>>>>>> a8386ccd
     }
   ]
 }