"""Source and measure a DC voltage with an NI SMU."""

import contextlib
import logging
import pathlib
import sys
import time
from typing import Iterable, List

import click
import grpc
import hightime
import nidcpower
from _helpers import ServiceOptions

import ni_measurement_service as nims


NIDCPOWER_WAIT_FOR_EVENT_TIMEOUT_ERROR_CODE = -1074116059

measurement_info = nims.MeasurementInfo(
    display_name="NI-DCPower Source DC Voltage (Py, LV)",
    version="0.1.0.0",
    ui_file_paths=[pathlib.Path(__file__).resolve().parent / "NIDCPowerSourceDCVoltageUI.vi"],
)

service_info = nims.ServiceInfo(
    service_class="ni.examples.NIDCPowerSourceDCVoltage_Python_LV",
    description_url="",
)

measurement_service = nims.MeasurementService(measurement_info, service_info)
service_options = ServiceOptions(use_grpc_device=False, grpc_device_address="")


@measurement_service.register_measurement
@measurement_service.configuration("pin_names", nims.DataType.PinArray1D, ["Pin1"])
@measurement_service.configuration("voltage_level", nims.DataType.Double, 6.0)
@measurement_service.configuration("voltage_level_range", nims.DataType.Double, 6.0)
@measurement_service.configuration("current_limit", nims.DataType.Double, 0.01)
@measurement_service.configuration("current_limit_range", nims.DataType.Double, 0.01)
@measurement_service.configuration("source_delay", nims.DataType.Double, 0.0)
@measurement_service.output("voltage_measurement", nims.DataType.Double)
@measurement_service.output("current_measurement", nims.DataType.Double)
def measure(
    pin_names: Iterable[str],
    voltage_level: float,
    voltage_level_range: float,
    current_limit: float,
    current_limit_range: float,
    source_delay: float,
):
    """Source and measure a DC voltage with an NI SMU."""
    logging.info("Executing measurement: pin_name=%s voltage_level=%g", pin_names, voltage_level)

    session_management_client = nims.session_management.Client(
        grpc_channel=measurement_service.get_channel(
            provided_interface=nims.session_management.GRPC_SERVICE_INTERFACE_NAME,
            service_class=nims.session_management.GRPC_SERVICE_CLASS,
        )
    )

    with contextlib.ExitStack() as stack:
        reservation = stack.enter_context(
            session_management_client.reserve_sessions(
                context=measurement_service.context.pin_map_context,
<<<<<<< HEAD
                pin_names=pin_names,
                instrument_type_id="niDCPower",
=======
                pin_names=[pin_name],
                instrument_type_id=nims.session_management.INSTRUMENT_TYPE_NI_DCPOWER,
>>>>>>> 5c67f12c
                timeout=-1,
            )
        )

        if len(reservation.session_info) != 1:
            measurement_service.context.abort(
                grpc.StatusCode.INVALID_ARGUMENT,
                f"Unsupported number of sessions: {len(reservation.session_info)}",
            )

        session_info = reservation.session_info[0]
        session = stack.enter_context(_create_nidcpower_session(session_info))

        pending_cancellation = False

        def cancel_callback():
            logging.info("Canceling measurement")
            session_to_abort = session
            if session_to_abort is not None:
                nonlocal pending_cancellation
                pending_cancellation = True
                session_to_abort.abort()

        measurement_service.context.add_cancel_callback(cancel_callback)
        time_remaining = measurement_service.context.time_remaining

        session.source_mode = nidcpower.SourceMode.SINGLE_POINT
        session.output_function = nidcpower.OutputFunction.DC_VOLTAGE
        session.current_limit = current_limit
        session.voltage_level_range = voltage_level_range
        session.current_limit_range = current_limit_range
        session.source_delay = hightime.timedelta(seconds=source_delay)
        session.voltage_level = voltage_level
        measured_value: List[nidcpower.Measurement] = []
        in_compliance = False
        with session.initiate():
            deadline = time.time() + time_remaining
            while True:
                if time.time() > deadline:
                    measurement_service.context.abort(
                        grpc.StatusCode.DEADLINE_EXCEEDED, "deadline exceeded"
                    )
                if pending_cancellation:
                    measurement_service.context.abort(
                        grpc.StatusCode.CANCELLED, "client requested cancellation"
                    )
                try:
                    session.wait_for_event(nidcpower.enums.Event.SOURCE_COMPLETE, timeout=0.1)
                    break
                except nidcpower.DriverError as e:
                    """
                    There is no native way to support cancellation when taking a DCPower
                    measurement. To support cancellation, we will be calling WaitForEvent
                    until it succeeds or we have gone past the specified timeout. WaitForEvent
                    will throw an exception if it times out, which is why we are catching
                    and doing nothing.
                    """
                    if e.code == NIDCPOWER_WAIT_FOR_EVENT_TIMEOUT_ERROR_CODE:
                        pass
                    else:
                        raise
            channel = session.get_channel_names("0")
            measured_value = session.channels[channel].measure_multiple()
            in_compliance = session.channels[channel].query_in_compliance()
        session = None  # Don't abort after this point

    _log_measured_values(measured_value, in_compliance)
    logging.info("Completed measurement")
    return (measured_value[0].voltage, measured_value[0].current)


def _create_nidcpower_session(
    session_info: nims.session_management.SessionInformation,
) -> nidcpower.Session:
    session_kwargs = {}
    if service_options.use_grpc_device:
        session_grpc_address = service_options.grpc_device_address

        if not session_grpc_address:
            session_grpc_channel = measurement_service.get_channel(
                provided_interface=nidcpower.GRPC_SERVICE_INTERFACE_NAME,
                service_class="ni.measurementlink.v1.grpcdeviceserver",
            )
        else:
            session_grpc_channel = measurement_service.channel_pool.get_channel(
                target=session_grpc_address
            )
        session_kwargs["_grpc_options"] = nidcpower.GrpcSessionOptions(
            session_grpc_channel,
            session_name=session_info.session_name,
            initialization_behavior=nidcpower.SessionInitializationBehavior.AUTO,
        )

    return nidcpower.Session(resource_name=session_info.resource_name, **session_kwargs)


def _log_measured_values(measured_value, in_compliance):
    """Log the measured values."""
    logging.info("Voltage: %g V", measured_value[0].voltage)
    logging.info("Current: %g A", measured_value[0].current)
    logging.info("In compliance: %s", str(in_compliance))


@click.command
@click.option(
    "-v",
    "--verbose",
    count=True,
    help="Enable verbose logging. Repeat to increase verbosity.",
)
@click.option(
    "--use-grpc-device/--no-use-grpc-device",
    default=True,
    is_flag=True,
    help="Use the NI gRPC Device Server.",
)
@click.option(
    "--grpc-device-address",
    default="",
    help="NI gRPC Device Server address (e.g. localhost:31763). If unspecified, use the discovery service to resolve the address.",
)
def main(verbose: int, use_grpc_device: bool, grpc_device_address: str):
    """Source and measure a DC voltage with an NI SMU."""
    if verbose > 1:
        level = logging.DEBUG
    elif verbose == 1:
        level = logging.INFO
    else:
        level = logging.WARNING
    logging.basicConfig(format="%(asctime)s %(levelname)s: %(message)s", level=level)

    global service_options
    service_options = ServiceOptions(
        use_grpc_device=use_grpc_device, grpc_device_address=grpc_device_address
    )

    with measurement_service.host_service():
        input("Press enter to close the measurement service.\n")


if __name__ == "__main__":
    sys.exit(main())<|MERGE_RESOLUTION|>--- conflicted
+++ resolved
@@ -64,13 +64,8 @@
         reservation = stack.enter_context(
             session_management_client.reserve_sessions(
                 context=measurement_service.context.pin_map_context,
-<<<<<<< HEAD
                 pin_names=pin_names,
-                instrument_type_id="niDCPower",
-=======
-                pin_names=[pin_name],
                 instrument_type_id=nims.session_management.INSTRUMENT_TYPE_NI_DCPOWER,
->>>>>>> 5c67f12c
                 timeout=-1,
             )
         )
