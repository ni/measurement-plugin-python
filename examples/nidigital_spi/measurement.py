--- conflicted
+++ resolved
@@ -95,30 +95,14 @@
                     str(_resolve_relative_path(service_directory, pattern_file_path)),
                 )
 
-            selected_sites.apply_levels_and_timing(
-                str(_resolve_relative_path(service_directory, levels_file_path)),
-                str(_resolve_relative_path(service_directory, timing_file_path)),
-            )
-<<<<<<< HEAD
+            levels_file_name = pathlib.Path(levels_file_path).stem
+            timing_file_name = pathlib.Path(timing_file_path).stem
+            selected_sites.apply_levels_and_timing(levels_file_name, timing_file_name)
             selected_sites.burst_pattern(start_label="SPI_Pattern")
             site_pass_fail = selected_sites.get_site_pass_fail()
             passing_sites = [site for site, pass_fail in site_pass_fail.items() if pass_fail]
             failing_sites = [site for site, pass_fail in site_pass_fail.items() if not pass_fail]
             session.selected_function = nidigital.SelectedFunction.DISCONNECT
-=======
-            session.load_pattern(
-                str(_resolve_relative_path(service_directory, pattern_file_path)),
-            )
-
-        levels_file_name = pathlib.Path(levels_file_path).stem
-        timing_file_name = pathlib.Path(timing_file_path).stem
-        selected_sites.apply_levels_and_timing(levels_file_name, timing_file_name)
-        selected_sites.burst_pattern(start_label="SPI_Pattern")
-        site_pass_fail = selected_sites.get_site_pass_fail()
-        passing_sites = [site for site, pass_fail in site_pass_fail.items() if pass_fail]
-        failing_sites = [site for site, pass_fail in site_pass_fail.items() if not pass_fail]
-        session.selected_function = nidigital.SelectedFunction.DISCONNECT
->>>>>>> a67430fb
 
     logging.info("Completed test: passing_sites=%s failing_sites=%s", passing_sites, failing_sites)
     return (passing_sites, failing_sites)
