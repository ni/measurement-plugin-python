[tool.poetry]
name = "nidcpower_source_dc_voltage_with_multiplexer"
version = "0.5.0"
package-mode = false
description = "MeasurementLink example that sources and measures a DC voltage with an NI SMU connected via an NI-SWITCH multiplexer."
authors = ["National Instruments"]

[tool.poetry.dependencies]
python = "^3.8"
nidcpower = { version = ">=1.4.4", extras = ["grpc"] }
niswitch = { version = ">=1.4.4", extras = ["grpc"] }
<<<<<<< HEAD
ni-measurement-plugin-sdk = {version = "^2.0.0-dev1", allow-prereleases = true}
=======
# ni-measurement-plugin-sdk-service = {version = "^1.5.0-dev0", allow-prereleases = true}
>>>>>>> e2369622
click = ">=7.1.2, !=8.1.4" # mypy fails with click 8.1.4: https://github.com/pallets/click/issues/2558
grpcio = "*"

[tool.poetry.group.dev.dependencies]
ni-python-styleguide = ">=0.4.1"
mypy = ">=1.0"
grpc-stubs = "^1.53"
# Uncomment to use prerelease dependencies.
# nidcpower = { git = "https://github.com/ni/nimi-python.git", subdirectory = "generated/nidcpower", extras = ["grpc"] }
# niswitch = { git = "https://github.com/ni/nimi-python.git", subdirectory = "generated/niswitch", extras = ["grpc"] }
<<<<<<< HEAD
# ni-measurement-plugin-sdk = {path = "../..", develop = true}
=======
ni-measurement-plugin-sdk-service = {path = "../..", develop = true}
>>>>>>> e2369622

[build-system]
requires = ["poetry-core>=1.0.0"]
build-backend = "poetry.core.masonry.api"

[tool.mypy]
disallow_untyped_defs = true

[[tool.mypy.overrides]]
module = [
    "hightime.*",
    "nidcpower.*",
    "niswitch.*",
]
ignore_missing_imports = true<|MERGE_RESOLUTION|>--- conflicted
+++ resolved
@@ -9,11 +9,7 @@
 python = "^3.8"
 nidcpower = { version = ">=1.4.4", extras = ["grpc"] }
 niswitch = { version = ">=1.4.4", extras = ["grpc"] }
-<<<<<<< HEAD
-ni-measurement-plugin-sdk = {version = "^2.0.0-dev1", allow-prereleases = true}
-=======
-# ni-measurement-plugin-sdk-service = {version = "^1.5.0-dev0", allow-prereleases = true}
->>>>>>> e2369622
+ni-measurement-plugin-sdk-service = {version = "^2.0.0-dev1", allow-prereleases = true}
 click = ">=7.1.2, !=8.1.4" # mypy fails with click 8.1.4: https://github.com/pallets/click/issues/2558
 grpcio = "*"
 
@@ -24,11 +20,7 @@
 # Uncomment to use prerelease dependencies.
 # nidcpower = { git = "https://github.com/ni/nimi-python.git", subdirectory = "generated/nidcpower", extras = ["grpc"] }
 # niswitch = { git = "https://github.com/ni/nimi-python.git", subdirectory = "generated/niswitch", extras = ["grpc"] }
-<<<<<<< HEAD
-# ni-measurement-plugin-sdk = {path = "../..", develop = true}
-=======
-ni-measurement-plugin-sdk-service = {path = "../..", develop = true}
->>>>>>> e2369622
+# ni-measurement-plugin-sdk-service = {path = "../..", develop = true}
 
 [build-system]
 requires = ["poetry-core>=1.0.0"]
