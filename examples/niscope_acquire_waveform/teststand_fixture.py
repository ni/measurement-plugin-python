"""Functions to set up and tear down sessions of NI-Scope devices in NI TestStand."""
from typing import Any

import niscope
from _helpers import GrpcChannelPoolHelper, PinMapClient, TestStandSupport
from _niscope_helpers import create_session

import ni_measurementlink_service as nims

# To use a physical NI oscilloscope instrument, set this to False.
USE_SIMULATION = True


def update_pin_map(pin_map_path: str, sequence_context: Any) -> None:
    """Update registered pin map contents.

    Create and register a pin map if a pin map resource for the specified pin map id is not found.

    Args:
        pin_map_path:
            An absolute or relative path to the pin map file.
        sequence_context:
            The SequenceContext COM object from the TestStand sequence execution.
            (Dynamically typed.)
    """
    teststand_support = TestStandSupport(sequence_context)
    pin_map_abs_path = teststand_support.resolve_file_path(pin_map_path)

    with GrpcChannelPoolHelper() as grpc_channel_pool:
        pin_map_client = PinMapClient(grpc_channel=grpc_channel_pool.pin_map_channel)
        pin_map_id = pin_map_client.update_pin_map(pin_map_abs_path)

    teststand_support.set_active_pin_map_id(pin_map_id)


def create_niscope_sessions(sequence_context: Any) -> None:
    """Create and register all NI-Scope sessions.

    Args:
        sequence_context:
            The SequenceContext COM object from the TestStand sequence execution.
            (Dynamically typed.)
    """
    with GrpcChannelPoolHelper() as grpc_channel_pool:
        session_management_client = nims.session_management.Client(
            grpc_channel=grpc_channel_pool.session_management_channel
        )

        teststand_support = TestStandSupport(sequence_context)
        pin_map_id = teststand_support.get_active_pin_map_id()

        pin_map_context = nims.session_management.PinMapContext(pin_map_id=pin_map_id, sites=None)
        grpc_device_channel = grpc_channel_pool.get_grpc_device_channel(
            niscope.GRPC_SERVICE_INTERFACE_NAME
        )
        with session_management_client.reserve_sessions(
            context=pin_map_context,
            instrument_type_id=nims.session_management.INSTRUMENT_TYPE_NI_SCOPE,
            # This code module sets up the sessions, so error immediately if they are in use.
            timeout=0,
        ) as reservation:
<<<<<<< HEAD
            for session_info in reservation.session_infos:
                options: Dict[str, Any] = {}
                if USE_SIMULATION:
                    options["simulate"] = True
                    options["driver_setup"] = {"Model": "5162 (4CH)"}

                grpc_options = niscope.GrpcSessionOptions(
                    grpc_channel_pool.get_grpc_device_channel(niscope.GRPC_SERVICE_INTERFACE_NAME),
                    session_name=session_info.session_name,
                    initialization_behavior=niscope.SessionInitializationBehavior.INITIALIZE_SERVER_SESSION,
                )

=======
            for session_info in reservation.session_info:
>>>>>>> 8d50129d
                # Leave session open
                _ = create_session(
                    session_info,
                    grpc_device_channel,
                    initialization_behavior=niscope.SessionInitializationBehavior.INITIALIZE_SERVER_SESSION,
                )

            session_management_client.register_sessions(reservation.session_infos)


def destroy_niscope_sessions() -> None:
    """Destroy and unregister all NI-Scope sessions."""
    with GrpcChannelPoolHelper() as grpc_channel_pool:
        session_management_client = nims.session_management.Client(
            grpc_channel=grpc_channel_pool.session_management_channel
        )
        grpc_device_channel = grpc_channel_pool.get_grpc_device_channel(
            niscope.GRPC_SERVICE_INTERFACE_NAME
        )
        with session_management_client.reserve_all_registered_sessions(
            instrument_type_id=nims.session_management.INSTRUMENT_TYPE_NI_SCOPE,
            # This code module sets up the sessions, so error immediately if they are in use.
            timeout=0,
        ) as reservation:
            session_management_client.unregister_sessions(reservation.session_infos)

<<<<<<< HEAD
            for session_info in reservation.session_infos:
                grpc_options = niscope.GrpcSessionOptions(
                    grpc_channel_pool.get_grpc_device_channel(niscope.GRPC_SERVICE_INTERFACE_NAME),
                    session_name=session_info.session_name,
=======
            for session_info in reservation.session_info:
                session = create_session(
                    session_info,
                    grpc_device_channel,
>>>>>>> 8d50129d
                    initialization_behavior=niscope.SessionInitializationBehavior.ATTACH_TO_SERVER_SESSION,
                )

                session.close()<|MERGE_RESOLUTION|>--- conflicted
+++ resolved
@@ -59,22 +59,7 @@
             # This code module sets up the sessions, so error immediately if they are in use.
             timeout=0,
         ) as reservation:
-<<<<<<< HEAD
-            for session_info in reservation.session_infos:
-                options: Dict[str, Any] = {}
-                if USE_SIMULATION:
-                    options["simulate"] = True
-                    options["driver_setup"] = {"Model": "5162 (4CH)"}
-
-                grpc_options = niscope.GrpcSessionOptions(
-                    grpc_channel_pool.get_grpc_device_channel(niscope.GRPC_SERVICE_INTERFACE_NAME),
-                    session_name=session_info.session_name,
-                    initialization_behavior=niscope.SessionInitializationBehavior.INITIALIZE_SERVER_SESSION,
-                )
-
-=======
             for session_info in reservation.session_info:
->>>>>>> 8d50129d
                 # Leave session open
                 _ = create_session(
                     session_info,
@@ -82,7 +67,7 @@
                     initialization_behavior=niscope.SessionInitializationBehavior.INITIALIZE_SERVER_SESSION,
                 )
 
-            session_management_client.register_sessions(reservation.session_infos)
+            session_management_client.register_sessions(reservation.session_info)
 
 
 def destroy_niscope_sessions() -> None:
@@ -101,17 +86,10 @@
         ) as reservation:
             session_management_client.unregister_sessions(reservation.session_infos)
 
-<<<<<<< HEAD
-            for session_info in reservation.session_infos:
-                grpc_options = niscope.GrpcSessionOptions(
-                    grpc_channel_pool.get_grpc_device_channel(niscope.GRPC_SERVICE_INTERFACE_NAME),
-                    session_name=session_info.session_name,
-=======
             for session_info in reservation.session_info:
                 session = create_session(
                     session_info,
                     grpc_device_channel,
->>>>>>> 8d50129d
                     initialization_behavior=niscope.SessionInitializationBehavior.ATTACH_TO_SERVER_SESSION,
                 )
 
