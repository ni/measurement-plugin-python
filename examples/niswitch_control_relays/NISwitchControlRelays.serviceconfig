--- conflicted
+++ resolved
@@ -4,21 +4,16 @@
       "displayName": "NI-SWITCH Control Relays (Py)",
       "serviceClass": "ni.examples.NISwitchControlRelays_Python",
       "descriptionUrl": "",
-<<<<<<< HEAD
-      "providedInterfaces": [ "ni.measurementlink.measurement.v1.MeasurementService" ],
+      "providedInterfaces": [
+        "ni.measurementlink.measurement.v1.MeasurementService",
+        "ni.measurementlink.measurement.v2.MeasurementService"
+      ],
       "path": "start.bat",
       "annotations": {
         "ni/service.description": "MeasurementLink example that controls relays using an NI relay driver (e.g. PXI-2567).",
         "ni/service.collection": "NI.Examples",
         "ni/service.tags": []
       }
-=======
-      "providedInterfaces": [
-        "ni.measurementlink.measurement.v1.MeasurementService",
-        "ni.measurementlink.measurement.v2.MeasurementService"
-      ],
-      "path": "start.bat"
->>>>>>> a8386ccd
     }
   ]
 }