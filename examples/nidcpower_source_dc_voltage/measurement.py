"""Source and measure a DC voltage with an NI SMU."""

import logging
import pathlib
import time
from typing import Iterable

import click
import grpc
import hightime
import nidcpower
from _helpers import (
    ServiceOptions,
    configure_logging,
    create_session_management_client,
    get_grpc_device_channel,
    get_service_options,
    grpc_device_options,
    use_simulation_option,
    verbosity_option,
)
from _nidcpower_helpers import USE_SIMULATION, create_session

import ni_measurementlink_service as nims

NIDCPOWER_WAIT_FOR_EVENT_TIMEOUT_ERROR_CODE = -1074116059
NIDCPOWER_TIMEOUT_EXCEEDED_ERROR_CODE = -1074097933

service_directory = pathlib.Path(__file__).resolve().parent
measurement_service = nims.MeasurementService(
    service_config_path=service_directory / "NIDCPowerSourceDCVoltage.serviceconfig",
    version="0.1.0.0",
    ui_file_paths=[
        service_directory / "NIDCPowerSourceDCVoltage.measui",
        service_directory / "NIDCPowerSourceDCVoltageUI.vi",
    ],
)
service_options = ServiceOptions()


@measurement_service.register_measurement
@measurement_service.configuration(
    "pin_names",
    nims.DataType.PinArray1D,
    ["Pin1"],
    instrument_type=nims.session_management.INSTRUMENT_TYPE_NI_DCPOWER,
)
@measurement_service.configuration("voltage_level", nims.DataType.Double, 6.0)
@measurement_service.configuration("voltage_level_range", nims.DataType.Double, 6.0)
@measurement_service.configuration("current_limit", nims.DataType.Double, 0.01)
@measurement_service.configuration("current_limit_range", nims.DataType.Double, 0.01)
@measurement_service.configuration("source_delay", nims.DataType.Double, 0.0)
@measurement_service.output("measurement_sites", nims.DataType.Int32Array1D)
@measurement_service.output("measurement_pin_names", nims.DataType.StringArray1D)
@measurement_service.output("voltage_measurements", nims.DataType.DoubleArray1D)
@measurement_service.output("current_measurements", nims.DataType.DoubleArray1D)
@measurement_service.output("in_compliance", nims.DataType.BooleanArray1D)
def measure(
    pin_names: Iterable[str],
    voltage_level: float,
    voltage_level_range: float,
    current_limit: float,
    current_limit_range: float,
    source_delay: float,
):
    """Source and measure a DC voltage with an NI SMU."""
    logging.info("Executing measurement: pin_names=%s voltage_level=%g", pin_names, voltage_level)

    session_management_client = create_session_management_client(measurement_service)

    with session_management_client.reserve_sessions(
        context=measurement_service.context.pin_map_context,
        pin_or_relay_names=pin_names,
        instrument_type_id=nims.session_management.INSTRUMENT_TYPE_NI_DCPOWER,
        # If another measurement is using the session, wait for it to complete.
        # Specify a timeout to aid in debugging missed unreserve calls.
        # Long measurements may require a longer timeout.
        timeout=60,
    ) as reservation:
<<<<<<< HEAD
        with create_session(
            reservation.session_info,
            get_grpc_device_channel(measurement_service, nidcpower),
=======
        if len(reservation.session_info) != 1:
            measurement_service.context.abort(
                grpc.StatusCode.INVALID_ARGUMENT,
                f"Unsupported number of sessions: {len(reservation.session_info)}",
            )

        session_info = reservation.session_info[0]
        grpc_device_channel = get_grpc_device_channel(
            measurement_service, nidcpower, service_options
        )
        with create_session(
            session_info,
            grpc_device_channel,
>>>>>>> 8d50129d
        ) as session:
            channels = session.channels[reservation.session_info.channel_list]
            channel_mappings = reservation.session_info.channel_mappings

            pending_cancellation = False

            def cancel_callback():
                logging.info("Canceling measurement")
                session_to_abort = session
                if session_to_abort is not None:
                    nonlocal pending_cancellation
                    pending_cancellation = True
                    session_to_abort.abort()

            measurement_service.context.add_cancel_callback(cancel_callback)
            time_remaining = measurement_service.context.time_remaining

            channels.source_mode = nidcpower.SourceMode.SINGLE_POINT
            channels.output_function = nidcpower.OutputFunction.DC_VOLTAGE
            channels.current_limit = current_limit
            channels.voltage_level_range = voltage_level_range
            channels.current_limit_range = current_limit_range
            channels.source_delay = hightime.timedelta(seconds=source_delay)
            channels.voltage_level = voltage_level
            # The Measurement named tuple doesn't support type annotations:
            # https://github.com/ni/nimi-python/issues/1885
            measured_values = []
            with channels.initiate():
                deadline = time.time() + time_remaining
                while True:
                    if time.time() > deadline:
                        measurement_service.context.abort(
                            grpc.StatusCode.DEADLINE_EXCEEDED, "deadline exceeded"
                        )
                    if pending_cancellation:
                        measurement_service.context.abort(
                            grpc.StatusCode.CANCELLED, "client requested cancellation"
                        )
                    try:
                        channels.wait_for_event(nidcpower.enums.Event.SOURCE_COMPLETE, timeout=0.1)
                        break
                    except nidcpower.errors.DriverError as e:
                        """
                        There is no native way to support cancellation when taking a DCPower
                        measurement. To support cancellation, we will be calling WaitForEvent
                        until it succeeds or we have gone past the specified timeout. WaitForEvent
                        will throw an exception if it times out, which is why we are catching
                        and doing nothing.
                        """
                        if (
                            e.code == NIDCPOWER_WAIT_FOR_EVENT_TIMEOUT_ERROR_CODE
                            or e.code == NIDCPOWER_TIMEOUT_EXCEEDED_ERROR_CODE
                        ):
                            pass
                        else:
                            raise

                measured_values = channels.measure_multiple()
                for index, mapping in enumerate(channel_mappings):
                    measured_values[index] = measured_values[index]._replace(
                        in_compliance=session.channels[mapping.channel].query_in_compliance()
                    )
            session = None  # Don't abort after this point

    _log_measured_values(channel_mappings, measured_values)
    logging.info("Completed measurement")
    return (
        [m.site for m in channel_mappings],
        [m.pin_or_relay_name for m in channel_mappings],
        [m.voltage for m in measured_values],
        [m.current for m in measured_values],
        [m.in_compliance for m in measured_values],
    )


def _log_measured_values(
    channel_mappings: Iterable[nims.session_management.ChannelMapping],
    measured_values: Iterable,
):
    """Log the measured values."""
    for mapping, measurement in zip(channel_mappings, measured_values):
        logging.info("site%s/%s:", mapping.site, mapping.pin_or_relay_name)
        logging.info("  Voltage: %g V", measurement.voltage)
        logging.info("  Current: %g A", measurement.current)
        logging.info("  In compliance: %s", str(measurement.in_compliance))


@click.command
@verbosity_option
@grpc_device_options
@use_simulation_option(default=USE_SIMULATION)
def main(verbosity: int, **kwargs) -> None:
    """Source and measure a DC voltage with an NI SMU."""
    configure_logging(verbosity)

    global service_options
    service_options = get_service_options(**kwargs)

    with measurement_service.host_service():
        input("Press enter to close the measurement service.\n")


if __name__ == "__main__":
    main()<|MERGE_RESOLUTION|>--- conflicted
+++ resolved
@@ -68,7 +68,7 @@
 
     session_management_client = create_session_management_client(measurement_service)
 
-    with session_management_client.reserve_sessions(
+    with session_management_client.reserve_session(
         context=measurement_service.context.pin_map_context,
         pin_or_relay_names=pin_names,
         instrument_type_id=nims.session_management.INSTRUMENT_TYPE_NI_DCPOWER,
@@ -77,25 +77,12 @@
         # Long measurements may require a longer timeout.
         timeout=60,
     ) as reservation:
-<<<<<<< HEAD
-        with create_session(
-            reservation.session_info,
-            get_grpc_device_channel(measurement_service, nidcpower),
-=======
-        if len(reservation.session_info) != 1:
-            measurement_service.context.abort(
-                grpc.StatusCode.INVALID_ARGUMENT,
-                f"Unsupported number of sessions: {len(reservation.session_info)}",
-            )
-
-        session_info = reservation.session_info[0]
         grpc_device_channel = get_grpc_device_channel(
             measurement_service, nidcpower, service_options
         )
         with create_session(
-            session_info,
-            grpc_device_channel,
->>>>>>> 8d50129d
+            reservation.session_info,
+            get_grpc_device_channel(measurement_service, nidcpower),
         ) as session:
             channels = session.channels[reservation.session_info.channel_list]
             channel_mappings = reservation.session_info.channel_mappings
