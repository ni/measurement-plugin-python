--- conflicted
+++ resolved
@@ -34,26 +34,4 @@
 
     return nidcpower.Session(
         resource_name=session_info.resource_name, options=options, **session_kwargs
-<<<<<<< HEAD
-    )
-
-
-def reserve_session(
-    session_management_client: nims.session_management.Client,
-    pin_map_context: nims.session_management.PinMapContext,
-    pin_names: Optional[Iterable[str]] = None,
-    timeout: Optional[float] = None,
-) -> nims.session_management.MultiSessionReservation:
-    """Reserve session(s).
-
-    Reserve session(s) for the given pins and returns the
-    information needed to create or access the session.
-    """
-    return session_management_client.reserve_sessions(
-        context=pin_map_context,
-        pin_or_relay_names=pin_names,
-        instrument_type_id=nims.session_management.INSTRUMENT_TYPE_NI_DCPOWER,
-        timeout=timeout,
-=======
->>>>>>> 8d50129d
     )