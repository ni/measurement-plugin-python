"""Helper classes and functions for MeasurementLink examples."""

import logging
import pathlib
from typing import Any, Callable, Dict, NamedTuple, TypeVar

import click
import grpc

from ni_measurementlink_service import session_management
from ni_measurementlink_service._internal.discovery_client import DiscoveryClient
from ni_measurementlink_service._internal.stubs.ni.measurementlink.pinmap.v1 import (
    pin_map_service_pb2,
    pin_map_service_pb2_grpc,
)
from ni_measurementlink_service.measurement.service import GrpcChannelPool


class ServiceOptions(NamedTuple):
    """Service options specified on the command line."""

    use_grpc_device: bool = False
    grpc_device_address: str = ""

    use_simulation: bool = False


def get_service_options(**kwargs) -> ServiceOptions:
    """Get service options from keyword arguments."""
    return ServiceOptions(
        use_grpc_device=kwargs.get("use_grpc_device", False),
        grpc_device_address=kwargs.get("grpc_device_address", ""),
        use_simulation=kwargs.get("use_simulation", False),
    )


T = TypeVar("T")


def str_to_enum(mapping: Dict[str, T], value: str) -> T:
    """Convert a string to an enum (with improved error reporting)."""
    try:
        return mapping[value]
    except KeyError as e:
        logging.error("Unsupported enum value %s", value)
        raise grpc.RpcError(
            grpc.StatusCode.INVALID_ARGUMENT,
            f'Unsupported enum value "{value}"',
        ) from e


class PinMapClient(object):
    """Class that communicates with the pin map service."""

    def __init__(self, *, grpc_channel: grpc.Channel):
        """Initialize pin map client."""
        self._client: pin_map_service_pb2_grpc.PinMapServiceStub = (
            pin_map_service_pb2_grpc.PinMapServiceStub(grpc_channel)
        )

    def update_pin_map(self, pin_map_path: str) -> str:
        """Update registered pin map contents.

        Create and register a pin map if a pin map resource for the specified pin map id is not
        found.

        Args:
            pin_map_path: The file path of the pin map to register as a pin map resource.

        Returns:
            The resource id of the pin map that is registered to the pin map service.
        """
        pin_map_path_obj = pathlib.Path(pin_map_path)
        # By convention, the pin map id is the .pinmap file path.
        request = pin_map_service_pb2.UpdatePinMapFromXmlRequest(
            pin_map_id=pin_map_path, pin_map_xml=pin_map_path_obj.read_text(encoding="utf-8")
        )
        response: pin_map_service_pb2.PinMap = self._client.UpdatePinMapFromXml(request)
        return response.pin_map_id


class GrpcChannelPoolHelper(GrpcChannelPool):
    """Class that manages gRPC channel lifetimes."""

    def __init__(self):
        """Initialize the GrpcChannelPool object."""
        super().__init__()
        self._discovery_client = DiscoveryClient()

    @property
    def pin_map_channel(self) -> grpc.Channel:
        """Return gRPC channel to pin map service."""
        return self.get_channel(
            self._discovery_client.resolve_service(
                provided_interface="ni.measurementlink.pinmap.v1.PinMapService",
                service_class="ni.measurementlink.pinmap.v1.PinMapService",
            ).insecure_address
        )

    @property
    def session_management_channel(self) -> grpc.Channel:
        """Return gRPC channel to session management service."""
        return self.get_channel(
            self._discovery_client.resolve_service(
                provided_interface=session_management.GRPC_SERVICE_INTERFACE_NAME,
                service_class=session_management.GRPC_SERVICE_CLASS,
            ).insecure_address
        )

    def get_grpc_device_channel(self, provided_interface: str) -> grpc.Channel:
        """Return gRPC channel to specified NI gRPC Device service.

        Args:
            provided_interface (str): The gRPC Full Name of the service.

        """
        return self.get_channel(
            self._discovery_client.resolve_service(
                provided_interface=provided_interface,
                service_class="ni.measurementlink.v1.grpcdeviceserver",
            ).insecure_address
        )


class TestStandSupport(object):
    """Class that communicates with TestStand."""

    def __init__(self, sequence_context: Any) -> None:
        """Initialize the TestStandSupport object.

        Args:
            sequence_context:
                The SequenceContext COM object from the TestStand sequence execution.
                (Dynamically typed.)
        """
        self._sequence_context = sequence_context

    def get_active_pin_map_id(self) -> str:
        """Get the active pin map id from the NI.MeasurementLink.PinMapId temporary global variable.

        Returns:
            The resource id of the pin map that is registered to the pin map service.
        """
        return self._sequence_context.Engine.TemporaryGlobals.GetValString(
            "NI.MeasurementLink.PinMapId", 0x0
        )

    def set_active_pin_map_id(self, pin_map_id: str) -> None:
        """Set the NI.MeasurementLink.PinMapId temporary global variable to the specified id.

        Args:
            pin_map_id:
                The resource id of the pin map that is registered to the pin map service.
        """
        self._sequence_context.Engine.TemporaryGlobals.SetValString(
            "NI.MeasurementLink.PinMapId", 0x1, pin_map_id
        )

    def resolve_file_path(self, file_path: str) -> str:
        """Resolve the absolute path to a file using the TestStand search directories.

        Args:
            file_path:
                An absolute or relative path to the file. If this is a relative path, this function
                searches the TestStand search directories for it.

        Returns:
            The absolute path to the file.
        """
        if pathlib.Path(file_path).is_absolute():
            return file_path
        (_, absolute_path, _, _, user_canceled) = self._sequence_context.Engine.FindFileEx(
            fileToFind=file_path,
            absolutePath=None,
            srchDirType=None,
            searchDirectoryIndex=None,
            userCancelled=None,  # Must match spelling used by TestStand
            searchContext=self._sequence_context.SequenceFile,
        )
        if user_canceled:
            raise RuntimeError("File lookup canceled by user.")
        return absolute_path


def configure_logging(verbosity: int):
    """Configure logging for this process."""
    if verbosity > 1:
        level = logging.DEBUG
    elif verbosity == 1:
        level = logging.INFO
    else:
        level = logging.WARNING
    logging.basicConfig(format="%(asctime)s %(levelname)s: %(message)s", level=level)


<<<<<<< HEAD
def verbosity_option(func: Callable) -> Callable:
    """Decorator for --verbose command line option."""
    option = click.option(
=======
F = TypeVar("F", bound=Callable)


def verbosity_option(func: F) -> F:
    """Decorator for --verbose command line option."""
    return click.option(
>>>>>>> 6b9faaca
        "-v",
        "--verbose",
        "verbosity",
        count=True,
        help="Enable verbose logging. Repeat to increase verbosity.",
<<<<<<< HEAD
    )
    return option(func)


def grpc_device_options(func: Callable) -> Callable:
=======
    )(func)


def grpc_device_options(func: F) -> F:
>>>>>>> 6b9faaca
    """Decorator for NI gRPC Device Server command line options."""
    use_grpc_device_option = click.option(
        "--use-grpc-device/--no-use-grpc-device",
        default=True,
        is_flag=True,
        help="Use the NI gRPC Device Server.",
    )
    grpc_device_address_option = click.option(
        "--grpc-device-address",
        default="",
        help="NI gRPC Device Server address (e.g. localhost:31763). If unspecified, use the discovery service to resolve the address.",
    )
    return grpc_device_address_option(use_grpc_device_option(func))


<<<<<<< HEAD
def use_simulation_option(default: bool) -> Callable:
=======
def use_simulation_option(default: bool) -> Callable[[F], F]:
>>>>>>> 6b9faaca
    """Decorator for --use-simulation command line option."""
    return click.option(
        "--use-simulation/--no-use-simulation",
        default=default,
        is_flag=True,
        help="Use simulated instruments.",
    )<|MERGE_RESOLUTION|>--- conflicted
+++ resolved
@@ -193,35 +193,21 @@
     logging.basicConfig(format="%(asctime)s %(levelname)s: %(message)s", level=level)
 
 
-<<<<<<< HEAD
-def verbosity_option(func: Callable) -> Callable:
-    """Decorator for --verbose command line option."""
-    option = click.option(
-=======
 F = TypeVar("F", bound=Callable)
 
 
 def verbosity_option(func: F) -> F:
     """Decorator for --verbose command line option."""
     return click.option(
->>>>>>> 6b9faaca
         "-v",
         "--verbose",
         "verbosity",
         count=True,
         help="Enable verbose logging. Repeat to increase verbosity.",
-<<<<<<< HEAD
-    )
-    return option(func)
-
-
-def grpc_device_options(func: Callable) -> Callable:
-=======
     )(func)
 
 
 def grpc_device_options(func: F) -> F:
->>>>>>> 6b9faaca
     """Decorator for NI gRPC Device Server command line options."""
     use_grpc_device_option = click.option(
         "--use-grpc-device/--no-use-grpc-device",
@@ -237,11 +223,7 @@
     return grpc_device_address_option(use_grpc_device_option(func))
 
 
-<<<<<<< HEAD
-def use_simulation_option(default: bool) -> Callable:
-=======
 def use_simulation_option(default: bool) -> Callable[[F], F]:
->>>>>>> 6b9faaca
     """Decorator for --use-simulation command line option."""
     return click.option(
         "--use-simulation/--no-use-simulation",
