"""Perform a measurement using an NI DMM."""

import logging
import math
import pathlib
from enum import Enum
from typing import Tuple

import click
import grpc
import nidmm
from _helpers import (
    ServiceOptions,
    configure_logging,
    create_session_management_client,
    get_grpc_device_channel,
    get_service_options,
    grpc_device_options,
    use_simulation_option,
    verbosity_option,
)
from _nidmm_helpers import USE_SIMULATION, create_session

import ni_measurementlink_service as nims

service_directory = pathlib.Path(__file__).resolve().parent
measurement_service = nims.MeasurementService(
    service_config_path=service_directory / "NIDmmMeasurement.serviceconfig",
    version="0.1.0.0",
    ui_file_paths=[service_directory / "NIDmmMeasurement.measui"],
)
service_options = ServiceOptions()


class Function(Enum):
    """Wrapper enum that contains a zero value."""

    NONE = 0
    DC_VOLTS = nidmm.Function.DC_VOLTS.value
    AC_VOLTS = nidmm.Function.AC_VOLTS.value
    DC_CURRENT = nidmm.Function.DC_CURRENT.value
    AC_CURRENT = nidmm.Function.AC_CURRENT.value
    TWO_WIRE_RES = nidmm.Function.TWO_WIRE_RES.value
    FOUR_WIRE_RES = nidmm.Function.FOUR_WIRE_RES.value
    FREQ = nidmm.Function.FREQ.value
    PERIOD = nidmm.Function.PERIOD.value
    TEMPERATURE = nidmm.Function.TEMPERATURE.value
    AC_VOLTS_DC_COUPLED = nidmm.Function.AC_VOLTS_DC_COUPLED.value
    DIODE = nidmm.Function.DIODE.value
    WAVEFORM_VOLTAGE = nidmm.Function.WAVEFORM_VOLTAGE.value
    WAVEFORM_CURRENT = nidmm.Function.WAVEFORM_CURRENT.value
    CAPACITANCE = nidmm.Function.CAPACITANCE.value
    INDUCTANCE = nidmm.Function.INDUCTANCE.value


@measurement_service.register_measurement
@measurement_service.configuration(
    "pin_name",
    nims.DataType.Pin,
    "Pin1",
    instrument_type=nims.session_management.INSTRUMENT_TYPE_NI_DMM,
)
@measurement_service.configuration(
    "measurement_type", nims.DataType.Enum, Function.DC_VOLTS, enum_type=Function
)
@measurement_service.configuration("range", nims.DataType.Double, 10.0)
@measurement_service.configuration("resolution_digits", nims.DataType.Double, 5.5)
@measurement_service.output("measured_value", nims.DataType.Double)
@measurement_service.output("signal_out_of_range", nims.DataType.Boolean)
@measurement_service.output("absolute_resolution", nims.DataType.Double)
def measure(
    pin_name: str,
    measurement_type: Function,
    range: float,
    resolution_digits: float,
) -> Tuple:
    """Perform a measurement using an NI DMM."""
    logging.info(
        "Starting measurement: pin_name=%s measurement_type=%s range=%g resolution_digits=%g",
        pin_name,
        measurement_type,
        range,
        resolution_digits,
    )

<<<<<<< HEAD
    session_management_client = nims.session_management.Client(
        grpc_channel=measurement_service.get_channel(
            provided_interface=nims.session_management.GRPC_SERVICE_INTERFACE_NAME,
            service_class=nims.session_management.GRPC_SERVICE_CLASS,
        )
    )

    with contextlib.ExitStack() as stack:
        reservation = stack.enter_context(
            session_management_client.reserve_session(
                context=measurement_service.context.pin_map_context,
                pin_or_relay_names=[pin_name],
                instrument_type_id=nims.session_management.INSTRUMENT_TYPE_NI_DMM,
                # If another measurement is using the session, wait for it to complete.
                # Specify a timeout to aid in debugging missed unreserve calls.
                # Long measurements may require a longer timeout.
                timeout=60,
            )
        )

        session = stack.enter_context(_create_nidmm_session(reservation.session_info))
        session.configure_measurement_digits(
            str_to_enum(FUNCTION_TO_ENUM, measurement_type),
            range,
            resolution_digits,
        )
        measured_value = session.read()
        signal_out_of_range = math.isnan(measured_value) or math.isinf(measured_value)
        absolute_resolution = session.resolution_absolute
=======
    session_management_client = create_session_management_client(measurement_service)

    with session_management_client.reserve_sessions(
        context=measurement_service.context.pin_map_context,
        pin_or_relay_names=[pin_name],
        instrument_type_id=nims.session_management.INSTRUMENT_TYPE_NI_DMM,
        # If another measurement is using the session, wait for it to complete.
        # Specify a timeout to aid in debugging missed unreserve calls.
        # Long measurements may require a longer timeout.
        timeout=60,
    ) as reservation:
        if len(reservation.session_info) != 1:
            measurement_service.context.abort(
                grpc.StatusCode.INVALID_ARGUMENT,
                f"Unsupported number of sessions: {len(reservation.session_info)}",
            )

        session_info = reservation.session_info[0]
        grpc_device_channel = get_grpc_device_channel(measurement_service, nidmm, service_options)
        with create_session(session_info, grpc_device_channel) as session:
            session.configure_measurement_digits(
                nidmm.Function(measurement_type.value)
                if measurement_type != Function.NONE
                else nidmm.Function.DC_VOLTS,
                range,
                resolution_digits,
            )
            measured_value = session.read()
            signal_out_of_range = math.isnan(measured_value) or math.isinf(measured_value)
            absolute_resolution = session.resolution_absolute
>>>>>>> 8d50129d

    logging.info(
        "Completed measurement: measured_value=%g signal_out_of_range=%s absolute_resolution=%g",
        measured_value,
        signal_out_of_range,
        absolute_resolution,
    )
    return (measured_value, signal_out_of_range, absolute_resolution)


@click.command
@verbosity_option
@grpc_device_options
@use_simulation_option(default=USE_SIMULATION)
def main(verbosity: int, **kwargs) -> None:
    """Perform a measurement using an NI DMM."""
    configure_logging(verbosity)
    global service_options
    service_options = get_service_options(**kwargs)

    with measurement_service.host_service():
        input("Press enter to close the measurement service.\n")


if __name__ == "__main__":
    main()<|MERGE_RESOLUTION|>--- conflicted
+++ resolved
@@ -83,40 +83,9 @@
         resolution_digits,
     )
 
-<<<<<<< HEAD
-    session_management_client = nims.session_management.Client(
-        grpc_channel=measurement_service.get_channel(
-            provided_interface=nims.session_management.GRPC_SERVICE_INTERFACE_NAME,
-            service_class=nims.session_management.GRPC_SERVICE_CLASS,
-        )
-    )
-
-    with contextlib.ExitStack() as stack:
-        reservation = stack.enter_context(
-            session_management_client.reserve_session(
-                context=measurement_service.context.pin_map_context,
-                pin_or_relay_names=[pin_name],
-                instrument_type_id=nims.session_management.INSTRUMENT_TYPE_NI_DMM,
-                # If another measurement is using the session, wait for it to complete.
-                # Specify a timeout to aid in debugging missed unreserve calls.
-                # Long measurements may require a longer timeout.
-                timeout=60,
-            )
-        )
-
-        session = stack.enter_context(_create_nidmm_session(reservation.session_info))
-        session.configure_measurement_digits(
-            str_to_enum(FUNCTION_TO_ENUM, measurement_type),
-            range,
-            resolution_digits,
-        )
-        measured_value = session.read()
-        signal_out_of_range = math.isnan(measured_value) or math.isinf(measured_value)
-        absolute_resolution = session.resolution_absolute
-=======
     session_management_client = create_session_management_client(measurement_service)
 
-    with session_management_client.reserve_sessions(
+    with session_management_client.reserve_session(
         context=measurement_service.context.pin_map_context,
         pin_or_relay_names=[pin_name],
         instrument_type_id=nims.session_management.INSTRUMENT_TYPE_NI_DMM,
@@ -125,15 +94,8 @@
         # Long measurements may require a longer timeout.
         timeout=60,
     ) as reservation:
-        if len(reservation.session_info) != 1:
-            measurement_service.context.abort(
-                grpc.StatusCode.INVALID_ARGUMENT,
-                f"Unsupported number of sessions: {len(reservation.session_info)}",
-            )
-
-        session_info = reservation.session_info[0]
         grpc_device_channel = get_grpc_device_channel(measurement_service, nidmm, service_options)
-        with create_session(session_info, grpc_device_channel) as session:
+        with create_session(reservation.session_info, grpc_device_channel) as session:
             session.configure_measurement_digits(
                 nidmm.Function(measurement_type.value)
                 if measurement_type != Function.NONE
@@ -144,7 +106,6 @@
             measured_value = session.read()
             signal_out_of_range = math.isnan(measured_value) or math.isinf(measured_value)
             absolute_resolution = session.resolution_absolute
->>>>>>> 8d50129d
 
     logging.info(
         "Completed measurement: measured_value=%g signal_out_of_range=%s absolute_resolution=%g",
