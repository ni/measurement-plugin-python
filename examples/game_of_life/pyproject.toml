[tool.poetry]
name = "game_of_life"
version = "1.0.0"
package-mode = false
description = "MeasurementLink example that displays Conway's Game of Life in a graph."
authors = ["National Instruments"]

[tool.poetry.dependencies]
python = "^3.8"
<<<<<<< HEAD
ni-measurement-plugin-sdk = {version = "^2.0.0-dev1", allow-prereleases = true}
=======
# ni-measurement-plugin-sdk-service = {version = "^1.3.0"}
>>>>>>> e2369622
click = ">=7.1.2, !=8.1.4" # mypy fails with click 8.1.4: https://github.com/pallets/click/issues/2558

[tool.poetry.group.dev.dependencies]
ni-python-styleguide = ">=0.4.1"
mypy = ">=1.0"
grpc-stubs = "^1.53"
types-protobuf = "^4.21"
# Uncomment to use prerelease dependencies.
<<<<<<< HEAD
# ni-measurement-plugin-sdk = {path = "../..", develop = true}
=======
ni-measurement-plugin-sdk-service = {path = "../..", develop = true}
>>>>>>> e2369622

[tool.mypy]
disallow_untyped_defs = true

[build-system]
requires = ["poetry-core>=1.0.0"]
build-backend = "poetry.core.masonry.api"<|MERGE_RESOLUTION|>--- conflicted
+++ resolved
@@ -7,11 +7,7 @@
 
 [tool.poetry.dependencies]
 python = "^3.8"
-<<<<<<< HEAD
-ni-measurement-plugin-sdk = {version = "^2.0.0-dev1", allow-prereleases = true}
-=======
-# ni-measurement-plugin-sdk-service = {version = "^1.3.0"}
->>>>>>> e2369622
+ni-measurement-plugin-sdk-service = {version = "^2.0.0-dev1", allow-prereleases = true}
 click = ">=7.1.2, !=8.1.4" # mypy fails with click 8.1.4: https://github.com/pallets/click/issues/2558
 
 [tool.poetry.group.dev.dependencies]
@@ -20,11 +16,7 @@
 grpc-stubs = "^1.53"
 types-protobuf = "^4.21"
 # Uncomment to use prerelease dependencies.
-<<<<<<< HEAD
-# ni-measurement-plugin-sdk = {path = "../..", develop = true}
-=======
-ni-measurement-plugin-sdk-service = {path = "../..", develop = true}
->>>>>>> e2369622
+# ni-measurement-plugin-sdk-service = {path = "../..", develop = true}
 
 [tool.mypy]
 disallow_untyped_defs = true
