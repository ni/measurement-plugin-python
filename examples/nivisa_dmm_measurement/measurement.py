"""Perform a DMM measurement using NI-VISA and an NI Instrument Simulator v2.0."""

import logging
import pathlib
import sys
from typing import Any, Tuple

import click
<<<<<<< HEAD
=======
import ni_measurementlink_service as nims
import pyvisa.resources
>>>>>>> 60ead5b5
from _constants import USE_SIMULATION
from _helpers import (
    ServiceOptions,
    configure_logging,
    create_session_management_client,
    get_service_options,
    use_simulation_option,
    verbosity_option,
)
from _visa_dmm import INSTRUMENT_TYPE_VISA_DMM, Function, Session

script_or_exe = sys.executable if getattr(sys, "frozen", False) else __file__
service_directory = pathlib.Path(script_or_exe).resolve().parent
measurement_service = nims.MeasurementService(
    service_config_path=service_directory / "NIVisaDmmMeasurement.serviceconfig",
    version="0.1.0.0",
    ui_file_paths=[service_directory / "NIVisaDmmMeasurement.measui"],
)
service_options = ServiceOptions()


@measurement_service.register_measurement
@measurement_service.configuration(
    "pin_name", nims.DataType.Pin, "Pin1", instrument_type=INSTRUMENT_TYPE_VISA_DMM
)
@measurement_service.configuration(
    "measurement_type", nims.DataType.Enum, Function.DC_VOLTS, enum_type=Function
)
@measurement_service.configuration("range", nims.DataType.Double, 1.0)
@measurement_service.configuration("resolution_digits", nims.DataType.Double, 3.5)
@measurement_service.output("measured_value", nims.DataType.Double)
def measure(
    pin_name: str,
    measurement_type: Function,
    range: float,
    resolution_digits: float,
) -> Tuple[float]:
    """Perform a DMM measurement using NI-VISA and an NI Instrument Simulator v2.0."""
    logging.info(
        "Starting measurement: pin_name=%s measurement_type=%s range=%g resolution_digits=%g",
        pin_name,
        measurement_type,
        range,
        resolution_digits,
    )

    session_management_client = create_session_management_client(measurement_service)

    with session_management_client.reserve_session(
        context=measurement_service.context.pin_map_context,
        pin_or_relay_names=[pin_name],
    ) as reservation:
        with Session(
            reservation.session_info.resource_name,
            simulate=service_options.use_simulation,
        ) as session:
            session.configure_measurement_digits(measurement_type, range, resolution_digits)
            measured_value = session.read()

    logging.info("Completed measurement: measured_value=%g", measured_value)
    return (measured_value,)


@click.command
@verbosity_option
@use_simulation_option(default=USE_SIMULATION)
def main(verbosity: int, **kwargs: Any) -> None:
    """Perform a DMM measurement using NI-VISA and an NI Instrument Simulator v2.0."""
    configure_logging(verbosity)
    global service_options
    service_options = get_service_options(**kwargs)

    with measurement_service.host_service():
        input("Press enter to close the measurement service.\n")


if __name__ == "__main__":
    main()<|MERGE_RESOLUTION|>--- conflicted
+++ resolved
@@ -6,11 +6,7 @@
 from typing import Any, Tuple
 
 import click
-<<<<<<< HEAD
-=======
 import ni_measurementlink_service as nims
-import pyvisa.resources
->>>>>>> 60ead5b5
 from _constants import USE_SIMULATION
 from _helpers import (
     ServiceOptions,
