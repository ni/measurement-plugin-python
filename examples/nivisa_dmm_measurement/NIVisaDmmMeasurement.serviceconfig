--- conflicted
+++ resolved
@@ -4,21 +4,16 @@
       "displayName": "NI-VISA DMM Measurement (Py)",
       "serviceClass": "ni.examples.NIVisaDmmMeasurement_Python",
       "descriptionUrl": "",
-<<<<<<< HEAD
-      "providedInterfaces": [ "ni.measurementlink.measurement.v1.MeasurementService" ],
+      "providedInterfaces": [
+        "ni.measurementlink.measurement.v1.MeasurementService",
+        "ni.measurementlink.measurement.v2.MeasurementService"
+      ],
       "path": "start.bat",
       "annotations": {
         "ni/service.description": "MeasurementLink example that performs a DMM measurement using NI-VISA and an NI Instrument Simulator v2.0.",
         "ni/service.collection": "NI.Examples",
         "ni/service.tags": []
       }
-=======
-      "providedInterfaces": [
-        "ni.measurementlink.measurement.v1.MeasurementService",
-        "ni.measurementlink.measurement.v2.MeasurementService"
-      ],
-      "path": "start.bat"
->>>>>>> a8386ccd
     }
   ]
 }