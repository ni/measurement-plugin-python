--- conflicted
+++ resolved
@@ -6,11 +6,7 @@
 
 [tool.poetry.dependencies]
 python = "^3.8"
-<<<<<<< HEAD
-ni-measurementlink-service = "^1.1.0-dev2"
-=======
-ni-measurementlink-service = {version = "^1.1.0-dev1", allow-prereleases = true}
->>>>>>> 8d50129d
+ni-measurementlink-service = {version = "^1.1.0-dev2", allow-prereleases = true}
 PyVISA = "^1.13.0"
 PyVISA-sim = "^0.5.1"
 click = ">=7.1.2"
@@ -20,11 +16,7 @@
 mypy = ">=1.0"
 grpc-stubs = "^1.53"
 # Uncomment to use prerelease dependencies (requires poetry>=1.2).
-<<<<<<< HEAD
-# Uncomment once 1.1.0-dev2 is released
-=======
 # TODO: Re-comment references below after we build a prerelease with enum support.
->>>>>>> 8d50129d
 ni-measurementlink-service = {path = "../..", develop = true}
 
 [build-system]
