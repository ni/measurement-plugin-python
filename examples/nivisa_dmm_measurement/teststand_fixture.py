--- conflicted
+++ resolved
@@ -1,11 +1,7 @@
 """Functions to set up and tear down NI-VISA DMM sessions in NI TestStand."""
 from typing import Any
 
-<<<<<<< HEAD
-=======
 import ni_measurementlink_service as nims
-import pyvisa.resources
->>>>>>> 60ead5b5
 from _constants import USE_SIMULATION
 from _helpers import GrpcChannelPoolHelper, PinMapClient, TestStandSupport
 from _visa_dmm import INSTRUMENT_TYPE_VISA_DMM, Session
